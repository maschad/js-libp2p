--- conflicted
+++ resolved
@@ -39,13 +39,8 @@
   "scripts": {
     "generate": "protons src/private-to-private/pb/message.proto src/pb/message.proto",
     "build": "aegir build",
-<<<<<<< HEAD
     "test": "aegir test -t node -t browser -- --exit -g \"converts multiaddr with certhash to an answer SDP\"",
     "test:node": "aegir test -t node --cov -- --exit",
-=======
-    "test": "aegir test -t node -t browser",
-    "test:node": "aegir test -t node --cov",
->>>>>>> a11e135c
     "test:chrome": "aegir test -t browser --cov",
     "test:firefox": "aegir test -t browser -- --browser firefox",
     "lint": "aegir lint",
@@ -68,19 +63,10 @@
     "it-protobuf-stream": "^1.1.2",
     "it-pushable": "^3.2.3",
     "it-stream-types": "^2.0.1",
-<<<<<<< HEAD
-    "it-to-buffer": "^4.0.2",
-    "multiformats": "^12.1.3",
-    "node-datachannel": "^0.5.0-dev",
-    "p-defer": "^4.0.0",
-    "p-event": "^6.0.0",
-=======
     "multiformats": "^13.1.0",
-    "multihashes": "^4.0.3",
     "node-datachannel": "^0.8.0",
     "p-defer": "^4.0.1",
     "p-event": "^6.0.1",
->>>>>>> a11e135c
     "p-timeout": "^6.1.2",
     "protons-runtime": "^5.4.0",
     "race-signal": "^1.0.2",
