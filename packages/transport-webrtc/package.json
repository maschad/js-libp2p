--- conflicted
+++ resolved
@@ -64,12 +64,7 @@
     "it-pushable": "^3.2.3",
     "it-stream-types": "^2.0.1",
     "multiformats": "^13.1.0",
-<<<<<<< HEAD
-    "node-datachannel": "^0.9.0",
-=======
-    "multihashes": "^4.0.3",
     "node-datachannel": "^0.10.0",
->>>>>>> 3319ff41
     "p-defer": "^4.0.1",
     "p-event": "^6.0.1",
     "p-timeout": "^6.1.2",
