--- conflicted
+++ resolved
@@ -1,16 +1,11 @@
 import { setMaxListeners } from '@libp2p/interface/events'
 import { type AbortOptions, multiaddr, type Multiaddr } from '@multiformats/multiaddr'
 import { type ClearableSignal, anySignal } from 'any-signal'
-<<<<<<< HEAD
 import { type ObjectSchema, array, number, object, string } from 'yup'
-import { validateMultiaddr } from '../config/helpers.js'
-import { AUTO_DIAL_CONCURRENCY, AUTO_DIAL_INTERVAL, AUTO_DIAL_PRIORITY, DIAL_TIMEOUT, INBOUND_CONNECTION_THRESHOLD, INBOUND_UPGRADE_TIMEOUT, MAX_CONNECTIONS, MAX_INCOMING_PENDING_CONNECTIONS, MAX_PARALLEL_DIALS, MAX_PARALLEL_DIALS_PER_PEER, MAX_PEER_ADDRS_TO_DIAL, MIN_CONNECTIONS } from './constants.js'
+import { validateMultiaddr } from '../config/helpers'
+import { AUTO_DIAL_CONCURRENCY, AUTO_DIAL_INTERVAL, AUTO_DIAL_PRIORITY, DIAL_TIMEOUT, INBOUND_CONNECTION_THRESHOLD, INBOUND_UPGRADE_TIMEOUT, MAX_CONNECTIONS, MAX_INCOMING_PENDING_CONNECTIONS, MAX_PARALLEL_DIALS, MAX_PARALLEL_DIALS_PER_PEER, MAX_PEER_ADDRS_TO_DIAL, MIN_CONNECTIONS } from './constants'
 import type { ConnectionManagerInit } from '.'
-
-const log = logger('libp2p:connection-manager:utils')
-=======
 import type { LoggerOptions } from '@libp2p/interface'
->>>>>>> 3dee5df4
 
 /**
  * Resolve multiaddr recursively
@@ -70,14 +65,7 @@
   // let any signal abort the dial
   const signal = anySignal(sigs)
 
-<<<<<<< HEAD
-  try {
-    // fails on node < 15.4
-    setMaxListeners?.(Infinity, signal)
-  } catch { }
-=======
   setMaxListeners(Infinity, signal)
->>>>>>> 3dee5df4
 
   return signal
 }
