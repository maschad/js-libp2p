--- conflicted
+++ resolved
@@ -10,22 +10,10 @@
 import { pipe } from 'it-pipe'
 import { pushable } from 'it-pushable'
 import sinon from 'sinon'
-<<<<<<< HEAD
 import { type StubbedInstance, stubInterface } from 'sinon-ts'
 import { Uint8ArrayList } from 'uint8arraylist'
-=======
-import { createEd25519PeerId } from '@libp2p/peer-id-factory'
-import { start, stop } from '@libp2p/interfaces/startable'
-import { autoNATService, AutoNATServiceInit } from '../../src/autonat/index.js'
-import { StubbedInstance, stubInterface } from 'sinon-ts'
-import type { PeerRouting } from '@libp2p/interface-peer-routing'
-import { Multiaddr, multiaddr } from '@multiformats/multiaddr'
-import type { Registrar } from '@libp2p/interface-registrar'
-import type { AddressManager } from '@libp2p/interface-address-manager'
-import type { Connection, Stream } from '@libp2p/interface-connection'
->>>>>>> 752db6d6
 import { PROTOCOL_NAME, PROTOCOL_PREFIX, PROTOCOL_VERSION } from '../../src/autonat/constants.js'
-import { autonatService, type AutonatServiceInit } from '../../src/autonat/index.js'
+import { autoNATService, type AutoNATServiceInit } from '../../src/autonat/index.js'
 import { Message } from '../../src/autonat/pb/index.js'
 import { type Components, defaultComponents } from '../../src/components.js'
 import type { DefaultConnectionManager } from '../../src/connection-manager/index.js'
@@ -393,7 +381,7 @@
 
       connectionManager.openConnection.reset()
       connectionManager.openConnection.callsFake(async (peer, options = {}) => {
-        return Promise.race<Connection>([
+        return await Promise.race<Connection>([
           new Promise<Connection>((resolve, reject) => {
             options.signal?.addEventListener('abort', () => {
               reject(new Error('Dial aborted!'))
@@ -497,7 +485,7 @@
       const slice = await pipe(
         sink,
         (source) => lp.decode(source),
-        async source => all(source)
+        async source => await all(source)
       )
 
       if (slice.length !== 1) {
@@ -648,7 +636,7 @@
 
     it('should time out when dialing a requested address', async () => {
       connectionManager.openConnection.callsFake(async function (ma, options = {}) {
-        return Promise.race<Connection>([
+        return await Promise.race<Connection>([
           new Promise<Connection>((resolve, reject) => {
             options.signal?.addEventListener('abort', () => {
               reject(new Error('Dial aborted!'))
