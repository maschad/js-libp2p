--- conflicted
+++ resolved
@@ -24,12 +24,7 @@
 import { DefaultTransportManager } from '../../src/transport-manager.js'
 import delay from 'delay'
 import { start, stop } from '@libp2p/interfaces/startable'
-<<<<<<< HEAD
-import { CustomEvent } from '@libp2p/interfaces/events'
-=======
-import { TimeoutController } from 'timeout-abort-controller'
 import { EventEmitter } from '@libp2p/interfaces/events'
->>>>>>> 17eb162a
 import pDefer from 'p-defer'
 import { DefaultComponents } from '../../src/components.js'
 import { stubInterface } from 'sinon-ts'
