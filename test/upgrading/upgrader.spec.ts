/* eslint-env mocha */

import { expect } from 'aegir/chai'
import sinon from 'sinon'
import { mplex } from '@libp2p/mplex'
import { multiaddr } from '@multiformats/multiaddr'
import { pipe } from 'it-pipe'
import all from 'it-all'
import { webSockets } from '@libp2p/websockets'
import { preSharedKey } from '../../src/pnet/index.js'
import { fromString as uint8ArrayFromString } from 'uint8arrays/from-string'
import swarmKey from '../fixtures/swarm.key.js'
import { DefaultUpgrader } from '../../src/upgrader.js'
import { codes } from '../../src/errors.js'
import { mockConnectionGater, mockConnectionManager, mockMultiaddrConnPair, mockRegistrar, mockStream, mockMuxer } from '@libp2p/interface-mocks'
import Peers from '../fixtures/peers.js'
import type { Upgrader } from '@libp2p/interface-transport'
import type { PeerId } from '@libp2p/interface-peer-id'
import { createFromJSON } from '@libp2p/peer-id-factory'
import { plaintext } from '../../src/insecure/index.js'
import type { ConnectionEncrypter, SecuredConnection } from '@libp2p/interface-connection-encrypter'
import type { StreamMuxer, StreamMuxerFactory, StreamMuxerInit } from '@libp2p/interface-stream-muxer'
import type { ConnectionProtector, Stream } from '@libp2p/interface-connection'
import pDefer from 'p-defer'
import { createLibp2pNode, Libp2pNode } from '../../src/libp2p.js'
import { pEvent } from 'p-event'
import { TimeoutController } from 'timeout-abort-controller'
import delay from 'delay'
import drain from 'it-drain'
import { Uint8ArrayList } from 'uint8arraylist'
import { PersistentPeerStore } from '@libp2p/peer-store'
import { MemoryDatastore } from 'datastore-core'
import { DefaultComponents } from '../../src/components.js'
import { StubbedInstance, stubInterface } from 'sinon-ts'
import { yamux } from '@chainsafe/libp2p-yamux'

const addrs = [
  multiaddr('/ip4/127.0.0.1/tcp/0'),
  multiaddr('/ip4/127.0.0.1/tcp/0')
]

describe('Upgrader', () => {
  let localUpgrader: Upgrader
  let localMuxerFactory: StreamMuxerFactory
  let localYamuxerFactory: StreamMuxerFactory
  let localConnectionEncrypter: ConnectionEncrypter
  let localConnectionProtector: StubbedInstance<ConnectionProtector>
  let remoteUpgrader: Upgrader
  let remoteMuxerFactory: StreamMuxerFactory
  let remotreYamuxerFactory: StreamMuxerFactory
  let remoteConnectionEncrypter: ConnectionEncrypter
  let remoteConnectionProtector: StubbedInstance<ConnectionProtector>
  let localPeer: PeerId
  let remotePeer: PeerId
  let localComponents: DefaultComponents
  let remoteComponents: DefaultComponents

  beforeEach(async () => {
    ([
      localPeer,
      remotePeer
    ] = await Promise.all([
      createFromJSON(Peers[0]),
      createFromJSON(Peers[1])
    ]))

    localConnectionProtector = stubInterface<ConnectionProtector>()
    localConnectionProtector.protect.resolvesArg(0)

    localComponents = new DefaultComponents({
      peerId: localPeer,
      connectionGater: mockConnectionGater(),
      registrar: mockRegistrar(),
      datastore: new MemoryDatastore(),
      connectionProtector: localConnectionProtector
    })
    localComponents.peerStore = new PersistentPeerStore(localComponents)
    localComponents.connectionManager = mockConnectionManager(localComponents)
    localMuxerFactory = mplex()()
    localYamuxerFactory = yamux()()
    localConnectionEncrypter = plaintext()()
    localUpgrader = new DefaultUpgrader(localComponents, {
      connectionEncryption: [
        localConnectionEncrypter
      ],
      muxers: [
        localMuxerFactory,
        localYamuxerFactory
      ],
      inboundUpgradeTimeout: 1000
    })

    remoteConnectionProtector = stubInterface<ConnectionProtector>()
    remoteConnectionProtector.protect.resolvesArg(0)

    remoteComponents = new DefaultComponents({
      peerId: remotePeer,
      connectionGater: mockConnectionGater(),
      registrar: mockRegistrar(),
      datastore: new MemoryDatastore(),
      connectionProtector: remoteConnectionProtector
    })
    remoteComponents.peerStore = new PersistentPeerStore(remoteComponents)
    remoteComponents.connectionManager = mockConnectionManager(remoteComponents)
    remoteMuxerFactory = mplex()()
    remotreYamuxerFactory = yamux()()
    remoteConnectionEncrypter = plaintext()()
    remoteUpgrader = new DefaultUpgrader(remoteComponents, {
      connectionEncryption: [
        remoteConnectionEncrypter
      ],
      muxers: [
        remoteMuxerFactory,
        remotreYamuxerFactory
      ],
      inboundUpgradeTimeout: 1000
    })

    await localComponents.registrar.handle('/echo/1.0.0', ({ stream }) => {
      void pipe(stream, stream)
    }, {
      maxInboundStreams: 10,
      maxOutboundStreams: 10
    })
    await remoteComponents.registrar.handle('/echo/1.0.0', ({ stream }) => {
      void pipe(stream, stream)
    }, {
      maxInboundStreams: 10,
      maxOutboundStreams: 10
    })
  })

  afterEach(() => {
    sinon.restore()
  })

  it('should upgrade with valid muxers and crypto', async () => {
    const { inbound, outbound } = mockMultiaddrConnPair({ addrs, remotePeer })

    const connections = await Promise.all([
      localUpgrader.upgradeOutbound(outbound),
      remoteUpgrader.upgradeInbound(inbound)
    ])

    expect(connections).to.have.length(2)

    const stream = await connections[0].newStream('/echo/1.0.0')
    expect(stream).to.have.nested.property('stat.protocol', '/echo/1.0.0')

    const hello = uint8ArrayFromString('hello there!')
    const result = await pipe(
      [hello],
      stream,
      function toBuffer (source) {
        return (async function * () {
          for await (const val of source) yield val.slice()
        })()
      },
      async (source) => await all(source)
    )

    expect(result).to.eql([hello])
  })

  it('should upgrade with only crypto', async () => {
    const { inbound, outbound } = mockMultiaddrConnPair({ addrs, remotePeer })

    // No available muxers
    localUpgrader = new DefaultUpgrader(localComponents, {
      connectionEncryption: [
        plaintext()()
      ],
      muxers: [],
      inboundUpgradeTimeout: 1000
    })
    remoteUpgrader = new DefaultUpgrader(remoteComponents, {
      connectionEncryption: [
        plaintext()()
      ],
      muxers: [],
      inboundUpgradeTimeout: 1000
    })

    const connections = await Promise.all([
      localUpgrader.upgradeOutbound(outbound),
      remoteUpgrader.upgradeInbound(inbound)
    ])

    expect(connections).to.have.length(2)

    await expect(connections[0].newStream('/echo/1.0.0')).to.be.rejected()

    // Verify the MultiaddrConnection close method is called
    const inboundCloseSpy = sinon.spy(inbound, 'close')
    const outboundCloseSpy = sinon.spy(outbound, 'close')
    await Promise.all(connections.map(async conn => { await conn.close() }))
    expect(inboundCloseSpy.callCount).to.equal(1)
    expect(outboundCloseSpy.callCount).to.equal(1)
  })

  it('should use a private connection protector when provided', async () => {
    const { inbound, outbound } = mockMultiaddrConnPair({ addrs, remotePeer })

    const protector = preSharedKey({
      psk: uint8ArrayFromString(swarmKey)
    })()
    const protectorProtectSpy = sinon.spy(protector, 'protect')

    localComponents.connectionProtector = protector
    remoteComponents.connectionProtector = protector

    const connections = await Promise.all([
      localUpgrader.upgradeOutbound(outbound),
      remoteUpgrader.upgradeInbound(inbound)
    ])

    expect(connections).to.have.length(2)

    const stream = await connections[0].newStream('/echo/1.0.0')
    expect(stream).to.have.nested.property('stat.protocol', '/echo/1.0.0')

    const hello = uint8ArrayFromString('hello there!')
    const result = await pipe(
      [hello],
      stream,
      function toBuffer (source) {
        return (async function * () {
          for await (const val of source) yield val.slice()
        })()
      },
      async (source) => await all(source)
    )

    expect(result).to.eql([hello])
    expect(protectorProtectSpy.callCount).to.eql(2)
  })

  it('should fail if crypto fails', async () => {
    const { inbound, outbound } = mockMultiaddrConnPair({ addrs, remotePeer })

    class BoomCrypto implements ConnectionEncrypter {
      static protocol = '/insecure'
      public protocol = '/insecure'
      async secureInbound (): Promise<SecuredConnection> { throw new Error('Boom') }
      async secureOutbound (): Promise<SecuredConnection> { throw new Error('Boom') }
    }

    localUpgrader = new DefaultUpgrader(localComponents, {
      connectionEncryption: [
        new BoomCrypto()
      ],
      muxers: [],
      inboundUpgradeTimeout: 1000
    })
    remoteUpgrader = new DefaultUpgrader(remoteComponents, {
      connectionEncryption: [
        new BoomCrypto()
      ],
      muxers: [],
      inboundUpgradeTimeout: 1000
    })

    // Wait for the results of each side of the connection
    const results = await Promise.allSettled([
      localUpgrader.upgradeOutbound(outbound),
      remoteUpgrader.upgradeInbound(inbound)
    ])

    // Ensure both sides fail
    expect(results).to.have.length(2)
    results.forEach(result => {
      expect(result).to.have.property('status', 'rejected')
      expect(result).to.have.nested.property('reason.code', codes.ERR_ENCRYPTION_FAILED)
    })
  })

  it('should fail if muxers do not match', async () => {
    const { inbound, outbound } = mockMultiaddrConnPair({ addrs, remotePeer })

    class OtherMuxer implements StreamMuxer {
      protocol = '/muxer-local'
      streams = []
      newStream (name?: string): Stream {
        throw new Error('Not implemented')
      }

      source = []
      async sink (): Promise<void> {}
      close (): void {}
    }

    class OtherMuxerFactory implements StreamMuxerFactory {
      protocol = '/muxer-local'

      createStreamMuxer (init?: StreamMuxerInit): StreamMuxer {
        return new OtherMuxer()
      }
    }

    localUpgrader = new DefaultUpgrader(localComponents, {
      connectionEncryption: [
        plaintext()()
      ],
      muxers: [
        new OtherMuxerFactory()
      ],
      inboundUpgradeTimeout: 1000
    })
    remoteUpgrader = new DefaultUpgrader(remoteComponents, {
      connectionEncryption: [
        plaintext()()
      ],
      muxers: [
        yamux()(),
        mplex()()
      ],
      inboundUpgradeTimeout: 1000
    })

    // Wait for the results of each side of the connection
    const results = await Promise.allSettled([
      localUpgrader.upgradeOutbound(outbound),
      remoteUpgrader.upgradeInbound(inbound)
    ])

    // Ensure both sides fail
    expect(results).to.have.length(2)
    results.forEach(result => {
      expect(result).to.have.property('status', 'rejected')
      expect(result).to.have.nested.property('reason.code', codes.ERR_MUXER_UNAVAILABLE)
    })
  })

  it('should map getStreams and close methods', async () => {
    const { inbound, outbound } = mockMultiaddrConnPair({ addrs, remotePeer })

    const connections = await Promise.all([
      localUpgrader.upgradeOutbound(outbound),
      remoteUpgrader.upgradeInbound(inbound)
    ])

    expect(connections).to.have.length(2)

    // Create a few streams, at least 1 in each direction
    await connections[0].newStream('/echo/1.0.0')
    await connections[1].newStream('/echo/1.0.0')
    await connections[0].newStream('/echo/1.0.0')
    connections.forEach(conn => {
      expect(conn.streams).to.have.length(3)
    })

    // Verify the MultiaddrConnection close method is called
    const inboundCloseSpy = sinon.spy(inbound, 'close')
    const outboundCloseSpy = sinon.spy(outbound, 'close')
    await Promise.all(connections.map(async conn => { await conn.close() }))
    expect(inboundCloseSpy.callCount).to.equal(1)
    expect(outboundCloseSpy.callCount).to.equal(1)
  })

  it('should call connection handlers', async () => {
    const { inbound, outbound } = mockMultiaddrConnPair({ addrs, remotePeer })
    const localConnectionEventReceived = pDefer()
    const localConnectionEndEventReceived = pDefer()
    const remoteConnectionEventReceived = pDefer()
    const remoteConnectionEndEventReceived = pDefer()

    localUpgrader.addEventListener('connection', () => {
      localConnectionEventReceived.resolve()
    })
    localUpgrader.addEventListener('connectionEnd', () => {
      localConnectionEndEventReceived.resolve()
    })
    remoteUpgrader.addEventListener('connection', () => {
      remoteConnectionEventReceived.resolve()
    })
    remoteUpgrader.addEventListener('connectionEnd', () => {
      remoteConnectionEndEventReceived.resolve()
    })

    // Verify onConnection is called with the connection
    const connections = await Promise.all([
      localUpgrader.upgradeOutbound(outbound),
      remoteUpgrader.upgradeInbound(inbound)
    ])
    expect(connections).to.have.length(2)

    await Promise.all([
      localConnectionEventReceived.promise,
      remoteConnectionEventReceived.promise
    ])

    // Verify onConnectionEnd is called with the connection
    await Promise.all(connections.map(async conn => { await conn.close() }))

    await Promise.all([
      localConnectionEndEventReceived.promise,
      remoteConnectionEndEventReceived.promise
    ])
  })

  it('should fail to create a stream for an unsupported protocol', async () => {
    const { inbound, outbound } = mockMultiaddrConnPair({ addrs, remotePeer })

    const connections = await Promise.all([
      localUpgrader.upgradeOutbound(outbound),
      remoteUpgrader.upgradeInbound(inbound)
    ])

    expect(connections).to.have.length(2)

    const results = await Promise.allSettled([
      connections[0].newStream('/unsupported/1.0.0'),
      connections[1].newStream('/unsupported/1.0.0')
    ])
    expect(results).to.have.length(2)
    results.forEach(result => {
      expect(result).to.have.property('status', 'rejected')
      expect(result).to.have.nested.property('reason.code', codes.ERR_UNSUPPORTED_PROTOCOL)
    })
  })

  it('should abort protocol selection for slow streams', async () => {
    const createStreamMuxerSpy = sinon.spy(localMuxerFactory, 'createStreamMuxer')
    const { inbound, outbound } = mockMultiaddrConnPair({ addrs, remotePeer })

    const connections = await Promise.all([
      localUpgrader.upgradeOutbound(outbound),
      remoteUpgrader.upgradeInbound(inbound)
    ])

    // 10 ms timeout
    const timeoutController = new TimeoutController(10)

    // should have created muxer for connection
    expect(createStreamMuxerSpy).to.have.property('callCount', 1)

    // create mock muxed stream that never sends data
    const muxer = createStreamMuxerSpy.getCall(0).returnValue
    muxer.newStream = () => {
      return mockStream({
        source: (async function * () {
          // longer than the timeout
          await delay(1000)
          yield new Uint8ArrayList()
        }()),
        sink: drain
      })
    }

    await expect(connections[0].newStream('/echo/1.0.0', {
      signal: timeoutController.signal
    }))
      .to.eventually.be.rejected.with.property('code', 'ABORT_ERR')
  })

  it('should close streams when protocol negotiation fails', async () => {
    await remoteComponents.registrar.unhandle('/echo/1.0.0')

    const { inbound, outbound } = mockMultiaddrConnPair({ addrs, remotePeer })

    const connections = await Promise.all([
      localUpgrader.upgradeOutbound(outbound),
      remoteUpgrader.upgradeInbound(inbound)
    ])

    expect(connections[0].streams).to.have.lengthOf(0)
    expect(connections[1].streams).to.have.lengthOf(0)

    await expect(connections[0].newStream('/echo/1.0.0'))
      .to.eventually.be.rejected.with.property('code', 'ERR_UNSUPPORTED_PROTOCOL')

    // wait for remote to close
    await delay(100)

    expect(connections[0].streams).to.have.lengthOf(0)
    expect(connections[1].streams).to.have.lengthOf(0)
  })

  it('should allow skipping encryption, protection and muxing', async () => {
    const localStreamMuxerFactorySpy = sinon.spy(localMuxerFactory, 'createStreamMuxer')
    const localMuxerFactoryOverride = mockMuxer()
    const localStreamMuxerFactoryOverrideSpy = sinon.spy(localMuxerFactoryOverride, 'createStreamMuxer')
    const localConnectionEncrypterSpy = sinon.spy(localConnectionEncrypter, 'secureOutbound')

    const remoteStreamMuxerFactorySpy = sinon.spy(remoteMuxerFactory, 'createStreamMuxer')
    const remoteMuxerFactoryOverride = mockMuxer()
    const remoteStreamMuxerFactoryOverrideSpy = sinon.spy(remoteMuxerFactoryOverride, 'createStreamMuxer')
    const remoteConnectionEncrypterSpy = sinon.spy(remoteConnectionEncrypter, 'secureInbound')

    const { inbound, outbound } = mockMultiaddrConnPair({
      addrs: [
        multiaddr('/ip4/127.0.0.1/tcp/0').encapsulate(`/p2p/${remotePeer.toString()}`),
        multiaddr('/ip4/127.0.0.1/tcp/0')
      ],
      remotePeer
    })

    const connections = await Promise.all([
      localUpgrader.upgradeOutbound(outbound, {
        skipEncryption: true,
        skipProtection: true,
        muxerFactory: localMuxerFactoryOverride
      }),
      remoteUpgrader.upgradeInbound(inbound, {
        skipEncryption: true,
        skipProtection: true,
        muxerFactory: remoteMuxerFactoryOverride
      })
    ])

    expect(connections).to.have.length(2)

    const stream = await connections[0].newStream('/echo/1.0.0')
    expect(stream).to.have.nested.property('stat.protocol', '/echo/1.0.0')

    const hello = uint8ArrayFromString('hello there!')
    const result = await pipe(
      [hello],
      stream,
      function toBuffer (source) {
        return (async function * () {
          for await (const val of source) yield val.slice()
        })()
      },
      async (source) => await all(source)
    )

    expect(result).to.eql([hello])

    expect(localStreamMuxerFactorySpy.callCount).to.equal(0, 'did not use passed stream muxer factory')
    expect(localStreamMuxerFactoryOverrideSpy.callCount).to.equal(1, 'did not use passed stream muxer factory')

    expect(remoteStreamMuxerFactorySpy.callCount).to.equal(0, 'did not use passed stream muxer factory')
    expect(remoteStreamMuxerFactoryOverrideSpy.callCount).to.equal(1, 'did not use passed stream muxer factory')

    expect(localConnectionEncrypterSpy.callCount).to.equal(0, 'used local connection encrypter')
    expect(remoteConnectionEncrypterSpy.callCount).to.equal(0, 'used remote connection encrypter')

    expect(localConnectionProtector.protect.callCount).to.equal(0, 'used local connection protector')
    expect(remoteConnectionProtector.protect.callCount).to.equal(0, 'used remote connection protector')
  })
})

describe('libp2p.upgrader', () => {
  let peers: PeerId[]
  let libp2p: Libp2pNode
  let remoteLibp2p: Libp2pNode

  before(async () => {
    peers = await Promise.all([
      createFromJSON(Peers[0]),
      createFromJSON(Peers[1])
    ])
  })

  afterEach(async () => {
    sinon.restore()

    if (libp2p != null) {
      await libp2p.stop()
    }

    if (remoteLibp2p != null) {
      await remoteLibp2p.stop()
    }
  })

  it('should create an Upgrader', async () => {
    libp2p = await createLibp2pNode({
      peerId: peers[0],
      transports: [
        webSockets()
      ],
      streamMuxers: [
        yamux(),
        mplex()
      ],
      connectionEncryption: [
        plaintext()
      ],
      connectionProtector: preSharedKey({
        psk: uint8ArrayFromString(swarmKey)
      })
    })

    expect(libp2p.components.upgrader).to.exist()
    expect(libp2p.components.connectionProtector).to.exist()
  })

<<<<<<< HEAD
=======
  it('should return muxed streams', async () => {
    const remotePeer = peers[1]
    libp2p = await createLibp2pNode({
      peerId: peers[0],
      transports: [
        webSockets()
      ],
      streamMuxers: [
        mplex()
      ],
      connectionEncryption: [
        plaintext()
      ]
    })
    await libp2p.start()
    const echoHandler = (): void => {}
    await libp2p.handle(['/echo/1.0.0'], echoHandler)

    remoteLibp2p = await createLibp2pNode({
      peerId: remotePeer,
      transports: [
        webSockets()
      ],
      streamMuxers: [
        mplex()
      ],
      connectionEncryption: [
        plaintext()
      ]
    })
    await remoteLibp2p.start()
    await remoteLibp2p.handle('/echo/1.0.0', echoHandler)

    const { inbound, outbound } = mockMultiaddrConnPair({ addrs, remotePeer })
    const [localConnection] = await Promise.all([
      libp2p.components.upgrader.upgradeOutbound(outbound),
      remoteLibp2p.components.upgrader.upgradeInbound(inbound)
    ])
    const remoteLibp2pUpgraderOnStreamSpy = sinon.spy(remoteLibp2p.components.upgrader as DefaultUpgrader, '_onStream')

    const stream = await localConnection.newStream(['/echo/1.0.0'])
    expect(stream).to.include.keys(['id', 'close', 'reset', 'stat'])

    const [arg0] = remoteLibp2pUpgraderOnStreamSpy.getCall(0).args
    expect(arg0.stream).to.include.keys(['id', 'close', 'reset', 'stat'])
  })

>>>>>>> d6c86015
  it('should emit connect and disconnect events', async () => {
    const remotePeer = peers[1]
    libp2p = await createLibp2pNode({
      peerId: peers[0],
      transports: [
        webSockets()
      ],
      streamMuxers: [
        yamux(),
        mplex()
      ],
      connectionEncryption: [
        plaintext()
      ]
    })
    await libp2p.start()

    remoteLibp2p = await createLibp2pNode({
      peerId: remotePeer,
      transports: [
        webSockets()
      ],
      streamMuxers: [
        yamux(),
        mplex()
      ],
      connectionEncryption: [
        plaintext()
      ]
    })
    await remoteLibp2p.start()

    const { inbound, outbound } = mockMultiaddrConnPair({ addrs, remotePeer })

    // Spy on emit for easy verification
    const connectionManagerDispatchEventSpy = sinon.spy(libp2p.connectionManager, 'dispatchEvent')

    // Upgrade and check the connect event
    const connectionPromise = pEvent(libp2p.connectionManager, 'peer:connect')
    const connections = await Promise.all([
      libp2p.components.upgrader.upgradeOutbound(outbound),
      remoteLibp2p.components.upgrader.upgradeInbound(inbound)
    ])
    await connectionPromise
    expect(connectionManagerDispatchEventSpy.callCount).to.equal(1)

    let [event] = connectionManagerDispatchEventSpy.getCall(0).args
    expect(event).to.have.property('type', 'peer:connect')
    // @ts-expect-error detail is only on CustomEvent type
    expect(remotePeer.equals(event.detail.remotePeer)).to.equal(true)

    // Close and check the disconnect event
    await Promise.all(connections.map(async conn => { await conn.close() }))
    expect(connectionManagerDispatchEventSpy.callCount).to.equal(2)
    ;([event] = connectionManagerDispatchEventSpy.getCall(1).args)
    expect(event).to.have.property('type', 'peer:disconnect')
    // @ts-expect-error detail is only on CustomEvent type
    expect(remotePeer.equals(event.detail.remotePeer)).to.equal(true)
  })

  it('should limit the number of incoming streams that can be opened using a protocol', async () => {
    const protocol = '/a-test-protocol/1.0.0'
    const remotePeer = peers[1]
    libp2p = await createLibp2pNode({
      peerId: peers[0],
      transports: [
        webSockets()
      ],
      streamMuxers: [
        yamux()
      ],
      connectionEncryption: [
        plaintext()
      ]
    })
    await libp2p.start()

    remoteLibp2p = await createLibp2pNode({
      peerId: remotePeer,
      transports: [
        webSockets()
      ],
      streamMuxers: [
        yamux()
      ],
      connectionEncryption: [
        plaintext()
      ]
    })
    await remoteLibp2p.start()

    const { inbound, outbound } = mockMultiaddrConnPair({ addrs, remotePeer })

    const [localToRemote] = await Promise.all([
      libp2p.components.upgrader.upgradeOutbound(outbound),
      remoteLibp2p.components.upgrader.upgradeInbound(inbound)
    ])

    let streamCount = 0

    await libp2p.handle(protocol, (data) => {}, {
      maxInboundStreams: 10,
      maxOutboundStreams: 10
    })

    await remoteLibp2p.handle(protocol, (data) => {
      streamCount++
    }, {
      maxInboundStreams: 1,
      maxOutboundStreams: 1
    })

    expect(streamCount).to.equal(0)

    await localToRemote.newStream(protocol)

    expect(streamCount).to.equal(1)

    await expect(localToRemote.newStream(protocol)).to.eventually.be.rejected()
      .with.property('code', 'ERR_STREAM_RESET')
  })

  it('should limit the number of outgoing streams that can be opened using a protocol', async () => {
    const protocol = '/a-test-protocol/1.0.0'
    const remotePeer = peers[1]
    libp2p = await createLibp2pNode({
      peerId: peers[0],
      transports: [
        webSockets()
      ],
      streamMuxers: [
        yamux(),
        mplex()
      ],
      connectionEncryption: [
        plaintext()
      ]
    })
    await libp2p.start()

    remoteLibp2p = await createLibp2pNode({
      peerId: remotePeer,
      transports: [
        webSockets()
      ],
      streamMuxers: [
        yamux(),
        mplex()
      ],
      connectionEncryption: [
        plaintext()
      ]
    })
    await remoteLibp2p.start()

    const { inbound, outbound } = mockMultiaddrConnPair({ addrs, remotePeer })

    const [localToRemote] = await Promise.all([
      libp2p.components.upgrader.upgradeOutbound(outbound),
      remoteLibp2p.components.upgrader.upgradeInbound(inbound)
    ])

    let streamCount = 0

    await libp2p.handle(protocol, (data) => {}, {
      maxInboundStreams: 1,
      maxOutboundStreams: 1
    })

    await remoteLibp2p.handle(protocol, (data) => {
      streamCount++
    }, {
      maxInboundStreams: 10,
      maxOutboundStreams: 10
    })

    expect(streamCount).to.equal(0)

    await localToRemote.newStream(protocol)

    expect(streamCount).to.equal(1)

    await expect(localToRemote.newStream(protocol)).to.eventually.be.rejected()
      .with.property('code', codes.ERR_TOO_MANY_OUTBOUND_PROTOCOL_STREAMS)
  })
})<|MERGE_RESOLUTION|>--- conflicted
+++ resolved
@@ -587,56 +587,6 @@
     expect(libp2p.components.connectionProtector).to.exist()
   })
 
-<<<<<<< HEAD
-=======
-  it('should return muxed streams', async () => {
-    const remotePeer = peers[1]
-    libp2p = await createLibp2pNode({
-      peerId: peers[0],
-      transports: [
-        webSockets()
-      ],
-      streamMuxers: [
-        mplex()
-      ],
-      connectionEncryption: [
-        plaintext()
-      ]
-    })
-    await libp2p.start()
-    const echoHandler = (): void => {}
-    await libp2p.handle(['/echo/1.0.0'], echoHandler)
-
-    remoteLibp2p = await createLibp2pNode({
-      peerId: remotePeer,
-      transports: [
-        webSockets()
-      ],
-      streamMuxers: [
-        mplex()
-      ],
-      connectionEncryption: [
-        plaintext()
-      ]
-    })
-    await remoteLibp2p.start()
-    await remoteLibp2p.handle('/echo/1.0.0', echoHandler)
-
-    const { inbound, outbound } = mockMultiaddrConnPair({ addrs, remotePeer })
-    const [localConnection] = await Promise.all([
-      libp2p.components.upgrader.upgradeOutbound(outbound),
-      remoteLibp2p.components.upgrader.upgradeInbound(inbound)
-    ])
-    const remoteLibp2pUpgraderOnStreamSpy = sinon.spy(remoteLibp2p.components.upgrader as DefaultUpgrader, '_onStream')
-
-    const stream = await localConnection.newStream(['/echo/1.0.0'])
-    expect(stream).to.include.keys(['id', 'close', 'reset', 'stat'])
-
-    const [arg0] = remoteLibp2pUpgraderOnStreamSpy.getCall(0).args
-    expect(arg0.stream).to.include.keys(['id', 'close', 'reset', 'stat'])
-  })
-
->>>>>>> d6c86015
   it('should emit connect and disconnect events', async () => {
     const remotePeer = peers[1]
     libp2p = await createLibp2pNode({
