import { PubSubBaseProtocol, PubSubComponents } from '@libp2p/pubsub'
import { plaintext } from '../../src/insecure/index.js'
import { mplex } from '@libp2p/mplex'
import { webSockets } from '@libp2p/websockets'
import * as filters from '@libp2p/websockets/filters'
import { MULTIADDRS_WEBSOCKETS } from '../fixtures/browser.js'
import mergeOptions from 'merge-options'
import type { Message, PublishResult, PubSub, PubSubInit, PubSubRPC, PubSubRPCMessage } from '@libp2p/interface-pubsub'
import type { Libp2pInit, Libp2pOptions } from '../../src/index.js'
import type { PeerId } from '@libp2p/interface-peer-id'
import * as cborg from 'cborg'
import { circuitRelayTransport } from '../../src/circuit-relay/index.js'
import { yamux } from '@chainsafe/libp2p-yamux'

const relayAddr = MULTIADDRS_WEBSOCKETS[0]

<<<<<<< HEAD
export const baseOptions: Partial<Libp2pInit> = {
  transports: [webSockets()],
  streamMuxers: [yamux(), mplex()],
=======
export const baseOptions: Partial<Libp2pInit<{ pubsub: PubSub }>> = {
  addresses: {
    listen: [
      `${relayAddr}/p2p-circuit`
    ]
  },
  transports: [
    webSockets({
      filter: filters.all
    }),
    circuitRelayTransport()
  ],
  streamMuxers: [mplex()],
>>>>>>> 53b1645c
  connectionEncryption: [plaintext()]
}

class MockPubSub extends PubSubBaseProtocol {
  constructor (components: PubSubComponents, init?: PubSubInit) {
    super(components, {
      multicodecs: ['/mock-pubsub'],
      ...init
    })
  }

  decodeRpc (bytes: Uint8Array): PubSubRPC {
    return cborg.decode(bytes)
  }

  encodeRpc (rpc: PubSubRPC): Uint8Array {
    return cborg.encode(rpc)
  }

  decodeMessage (bytes: Uint8Array): PubSubRPCMessage {
    return cborg.decode(bytes)
  }

  encodeMessage (rpc: PubSubRPCMessage): Uint8Array {
    return cborg.encode(rpc)
  }

  async publishMessage (from: PeerId, message: Message): Promise<PublishResult> {
    const peers = this.getSubscribers(message.topic)
    const recipients: PeerId[] = []

    if (peers == null || peers.length === 0) {
      return { recipients }
    }

    peers.forEach(id => {
      if (this.components.peerId.equals(id)) {
        return
      }

      if (id.equals(from)) {
        return
      }

      recipients.push(id)
      this.send(id, { messages: [message] })
    })

    return { recipients }
  }
}

export const pubsubSubsystemOptions: Libp2pOptions<{ pubsub: PubSub }> = mergeOptions(baseOptions, {
  addresses: {
    listen: [`${relayAddr.toString()}/p2p-circuit`]
  },
  transports: [
    webSockets({ filter: filters.all }),
    circuitRelayTransport()
  ],
  services: {
    pubsub: (components: PubSubComponents) => new MockPubSub(components)
  }
})<|MERGE_RESOLUTION|>--- conflicted
+++ resolved
@@ -1,6 +1,5 @@
 import { PubSubBaseProtocol, PubSubComponents } from '@libp2p/pubsub'
 import { plaintext } from '../../src/insecure/index.js'
-import { mplex } from '@libp2p/mplex'
 import { webSockets } from '@libp2p/websockets'
 import * as filters from '@libp2p/websockets/filters'
 import { MULTIADDRS_WEBSOCKETS } from '../fixtures/browser.js'
@@ -14,11 +13,6 @@
 
 const relayAddr = MULTIADDRS_WEBSOCKETS[0]
 
-<<<<<<< HEAD
-export const baseOptions: Partial<Libp2pInit> = {
-  transports: [webSockets()],
-  streamMuxers: [yamux(), mplex()],
-=======
 export const baseOptions: Partial<Libp2pInit<{ pubsub: PubSub }>> = {
   addresses: {
     listen: [
@@ -31,8 +25,7 @@
     }),
     circuitRelayTransport()
   ],
-  streamMuxers: [mplex()],
->>>>>>> 53b1645c
+  streamMuxers: [yamux()],
   connectionEncryption: [plaintext()]
 }
 
