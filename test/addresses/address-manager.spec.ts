--- conflicted
+++ resolved
@@ -1,20 +1,5 @@
 /* eslint-env mocha */
 
-<<<<<<< HEAD
-import { createFromJSON } from '@libp2p/peer-id-factory'
-import { webSockets } from '@libp2p/websockets'
-import { multiaddr, protocols } from '@multiformats/multiaddr'
-import { expect } from 'aegir/chai'
-import { type StubbedInstance, stubInterface } from 'sinon-ts'
-import { type AddressFilter, DefaultAddressManager } from '../../src/address-manager/index.js'
-import { createLibp2p } from '../../src/index.js'
-import { plaintext } from '../../src/insecure/index.js'
-import Peers from '../fixtures/peers.js'
-import type { Libp2p } from '../../src/index.js'
-import type { PeerId } from '@libp2p/interface-peer-id'
-import type { PeerStore } from '@libp2p/interface-peer-store'
-import type { TransportManager } from '@libp2p/interface-transport'
-=======
 import { expect } from 'aegir/chai'
 import { multiaddr } from '@multiformats/multiaddr'
 import { AddressFilter, DefaultAddressManager } from '../../src/address-manager/index.js'
@@ -27,7 +12,6 @@
 import type { Libp2pEvents } from '@libp2p/interface-libp2p'
 import { EventEmitter } from '@libp2p/interfaces/events'
 import delay from 'delay'
->>>>>>> 752db6d6
 
 const listenAddresses = ['/ip4/127.0.0.1/tcp/15006/ws', '/ip4/127.0.0.1/tcp/15008/ws']
 const announceAddreses = ['/dns4/peer.io']
