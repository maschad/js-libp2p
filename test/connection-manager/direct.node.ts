/* eslint-env mocha */

import { mplex } from '@libp2p/mplex'
import { tcp } from '@libp2p/tcp'
import type { Multiaddr } from '@multiformats/multiaddr'
import { multiaddr } from '@multiformats/multiaddr'
import { expect } from 'aegir/chai'
import sinon from 'sinon'
import { plaintext } from '../../src/insecure/index.js'

import { Connection, ConnectionProtector, isConnection } from '@libp2p/interface-connection'
import { mockConnection, mockConnectionGater, mockDuplex, mockMultiaddrConnection, mockUpgrader } from '@libp2p/interface-mocks'
import type { PeerId } from '@libp2p/interface-peer-id'
import { AbortError } from '@libp2p/interfaces/errors'
import { createEd25519PeerId, createFromJSON } from '@libp2p/peer-id-factory'
import { PersistentPeerStore } from '@libp2p/peer-store'
import { MemoryDatastore } from 'datastore-core/memory'
import delay from 'delay'
import { pipe } from 'it-pipe'
import { pushable } from 'it-pushable'
import pDefer from 'p-defer'
import pWaitFor from 'p-wait-for'
import { fromString as uint8ArrayFromString } from 'uint8arrays/from-string'
import { DefaultAddressManager } from '../../src/address-manager/index.js'
import { defaultComponents, Components } from '../../src/components.js'
import { DialQueue } from '../../src/connection-manager/dial-queue.js'
import { DefaultConnectionManager } from '../../src/connection-manager/index.js'
import { codes as ErrorCodes } from '../../src/errors.js'
import { preSharedKey } from '../../src/pnet/index.js'
import { DefaultTransportManager } from '../../src/transport-manager.js'
import Peers from '../fixtures/peers.js'
import swarmKey from '../fixtures/swarm.key.js'
import os from 'node:os'
import path from 'node:path'
import fs from 'node:fs'
import { peerIdFromString } from '@libp2p/peer-id'
import { stubInterface } from 'sinon-ts'
import type { TransportManager } from '@libp2p/interface-transport'
import { yamux } from '@chainsafe/libp2p-yamux'
import { EventEmitter } from '@libp2p/interfaces/events'
import { createLibp2pNode, Libp2pNode } from '../../src/libp2p.js'

const swarmKeyBuffer = uint8ArrayFromString(swarmKey)
const listenAddr = multiaddr('/ip4/127.0.0.1/tcp/0')
const unsupportedAddr = multiaddr('/ip4/127.0.0.1/tcp/9999/ws/p2p/QmckxVrJw1Yo8LqvmDJNUmdAsKtSbiKWmrXJFyKmUraBoN')

describe('dialing (direct, TCP)', () => {
  let remoteTM: DefaultTransportManager
  let localTM: DefaultTransportManager
  let remoteAddr: Multiaddr
  let remoteComponents: Components
  let localComponents: Components
  let resolver: sinon.SinonStub<[Multiaddr], Promise<string[]>>

  beforeEach(async () => {
    resolver = sinon.stub<[Multiaddr], Promise<string[]>>()
    const [localPeerId, remotePeerId] = await Promise.all([
      createFromJSON(Peers[0]),
      createFromJSON(Peers[1])
    ])

    const remoteEvents = new EventEmitter()
    remoteComponents = defaultComponents({
      peerId: remotePeerId,
      events: remoteEvents,
      datastore: new MemoryDatastore(),
      upgrader: mockUpgrader({ events: remoteEvents }),
      connectionGater: mockConnectionGater()
    })
    remoteComponents.peerStore = new PersistentPeerStore(remoteComponents)
    remoteComponents.addressManager = new DefaultAddressManager(remoteComponents, {
      listen: [
        listenAddr.toString()
      ]
    })
    remoteTM = new DefaultTransportManager(remoteComponents)
    remoteTM.add(tcp()())

    const localEvents = new EventEmitter()
    localComponents = defaultComponents({
      peerId: localPeerId,
      events: localEvents,
      datastore: new MemoryDatastore(),
      upgrader: mockUpgrader({ events: localEvents }),
      transportManager: stubInterface<TransportManager>(),
      connectionGater: mockConnectionGater()
    })
    localComponents.peerStore = new PersistentPeerStore(localComponents)
    localComponents.connectionManager = new DefaultConnectionManager(localComponents, {
      maxConnections: 100,
      minConnections: 50,
      inboundUpgradeTimeout: 1000
    })

    localTM = new DefaultTransportManager(localComponents)
    localTM.add(tcp()())

    localComponents.transportManager = localTM

    await remoteTM.listen([listenAddr])

    remoteAddr = remoteTM.getAddrs()[0].encapsulate(`/p2p/${remotePeerId.toString()}`)
  })

  afterEach(async () => { await remoteTM.stop() })

  afterEach(() => {
    sinon.restore()
  })

  it('should be able to connect to a remote node via its multiaddr', async () => {
    const dialer = new DialQueue(localComponents)

    const connection = await dialer.dial(remoteAddr)
    expect(connection).to.exist()
    await connection.close()
  })

  it('should be able to connect to remote node with duplicated addresses', async () => {
    const remotePeer = peerIdFromString(remoteAddr.getPeerId() ?? '')
    const dnsaddr = multiaddr(`/dnsaddr/remote.libp2p.io/p2p/${remotePeer}`)
    await localComponents.peerStore.merge(remotePeer, {
      multiaddrs: [
        dnsaddr
      ]
    })
    const dialer = new DialQueue(localComponents, {
      resolvers: {
        dnsaddr: resolver
      },
      maxParallelDials: 1
    })

    // Resolver stub
    resolver.withArgs(dnsaddr).resolves([remoteAddr.toString()])

    const connection = await dialer.dial(remotePeer)
    expect(connection).to.exist()
    await connection.close()
  })

  it('should fail to connect to an unsupported multiaddr', async () => {
    const dialer = new DialQueue(localComponents)

    await expect(dialer.dial(unsupportedAddr))
      .to.eventually.be.rejectedWith(Error)
      .and.to.have.nested.property('.code', ErrorCodes.ERR_NO_VALID_ADDRESSES)
  })

  it('should fail to connect if peer has no known addresses', async () => {
    const dialer = new DialQueue(localComponents)
    const peerId = await createFromJSON(Peers[1])

    await expect(dialer.dial(peerId))
      .to.eventually.be.rejectedWith(Error)
      .and.to.have.nested.property('.code', ErrorCodes.ERR_NO_VALID_ADDRESSES)
  })

  it('should be able to connect to a given peer id', async () => {
    await localComponents.peerStore.patch(remoteComponents.peerId, {
      multiaddrs: remoteTM.getAddrs()
    })

    const dialer = new DialQueue(localComponents)

    const connection = await dialer.dial(remoteComponents.peerId)
    expect(connection).to.exist()
    await connection.close()
  })

  it('should fail to connect to a given peer with unsupported addresses', async () => {
    await localComponents.peerStore.patch(remoteComponents.peerId, {
      multiaddrs: [unsupportedAddr]
    })

    const dialer = new DialQueue(localComponents)

    await expect(dialer.dial(remoteComponents.peerId))
      .to.eventually.be.rejectedWith(Error)
      .and.to.have.nested.property('.code', ErrorCodes.ERR_NO_VALID_ADDRESSES)
  })

  it('should only try to connect to addresses supported by the transports configured', async () => {
    const remoteAddrs = remoteTM.getAddrs()

    const peerId = await createFromJSON(Peers[1])
    await localComponents.peerStore.patch(peerId, {
      multiaddrs: [...remoteAddrs, unsupportedAddr]
    })

    const dialer = new DialQueue(localComponents)

    sinon.spy(localTM, 'dial')
    const connection = await dialer.dial(peerId)
    expect(localTM.dial).to.have.property('callCount', remoteAddrs.length)
    expect(connection).to.exist()

    await connection.close()
  })

  it('should abort dials on queue task timeout', async () => {
    const dialer = new DialQueue(localComponents, {
      dialTimeout: 50
    })

    sinon.stub(localTM, 'dial').callsFake(async (addr, options = {}) => {
      expect(options.signal).to.exist()
      expect(options.signal?.aborted).to.equal(false)
      expect(addr.toString()).to.eql(remoteAddr.toString())
      await delay(60)
      expect(options.signal?.aborted).to.equal(true)
      throw new AbortError()
    })

    await expect(dialer.dial(remoteAddr))
      .to.eventually.be.rejectedWith(Error)
      .and.to.have.property('code', ErrorCodes.ERR_TIMEOUT)
  })

  it('should dial to the max concurrency', async () => {
    const peerId = await createEd25519PeerId()
    const addrs = [
      multiaddr('/ip4/0.0.0.0/tcp/8000'),
      multiaddr('/ip4/0.0.0.0/tcp/8001'),
      multiaddr('/ip4/0.0.0.0/tcp/8002')
    ]

    const dialer = new DialQueue(localComponents, {
      maxParallelDials: 2
    })

    const deferredDial = pDefer<Connection>()
    const transportManagerDialStub = sinon.stub(localTM, 'dial')
    transportManagerDialStub.callsFake(async () => await deferredDial.promise)

    // Perform 3 multiaddr dials
    void dialer.dial(addrs)

    // Let the call stack run
    await delay(0)

    // We should have 2 in progress, and 1 waiting
    expect(transportManagerDialStub).to.have.property('callCount', 2)

    deferredDial.resolve(mockConnection(mockMultiaddrConnection(mockDuplex(), peerId)))

    // Let the call stack run
    await delay(0)

    // Only two dials should be executed, as the first dial will succeed
    expect(transportManagerDialStub).to.have.property('callCount', 2)
  })

  it('should append the remote peerId to multiaddrs', async () => {
    const addrs = [
      multiaddr('/ip4/0.0.0.0/tcp/8000'),
      multiaddr('/ip4/0.0.0.0/tcp/8001'),
      multiaddr('/ip4/0.0.0.0/tcp/8002'),
      multiaddr('/unix/tmp/some/path.sock')
    ]

    // Inject data into the AddressBook
    await localComponents.peerStore.merge(remoteComponents.peerId, {
      multiaddrs: addrs
    })

    const dialer = new DialQueue(localComponents)

    const transportManagerDialStub = sinon.stub(localTM, 'dial')
    transportManagerDialStub.callsFake(async (ma) => {
      await delay(10)
      return mockConnection(mockMultiaddrConnection(mockDuplex(), remoteComponents.peerId))
    })

    // Perform dial
    await dialer.dial(remoteComponents.peerId)
    dialer.stop()

    // Dialled each address
    expect(transportManagerDialStub).to.have.property('callCount', 4)

    for (let i = 0; i < addrs.length; i++) {
      const call = transportManagerDialStub.getCall(i)
      const ma = call.args[0]

      // should not append peerId to path multiaddrs
      if (ma.toString().startsWith('/unix')) {
        expect(ma.toString()).to.not.endWith(`/p2p/${remoteComponents.peerId.toString()}`)

        continue
      }

      expect(ma.toString()).to.endWith(`/p2p/${remoteComponents.peerId.toString()}`)
    }
  })
})

describe('libp2p.dialer (direct, TCP)', () => {
  let peerId: PeerId
  let remotePeerId: PeerId
  let libp2p: Libp2pNode
  let remoteLibp2p: Libp2pNode
  let remoteAddr: Multiaddr

  beforeEach(async () => {
    [peerId, remotePeerId] = await Promise.all([
      createFromJSON(Peers[0]),
      createFromJSON(Peers[1])
    ])

    remoteLibp2p = await createLibp2pNode({
      peerId: remotePeerId,
      addresses: {
        listen: [listenAddr.toString()]
      },
      transports: [
        tcp()
      ],
      streamMuxers: [
        yamux(),
        mplex()
      ],
      connectionEncryption: [
        plaintext()
      ]
    })
    await remoteLibp2p.handle('/echo/1.0.0', ({ stream }) => {
      void pipe(stream, stream)
    })

    await remoteLibp2p.start()
    remoteAddr = remoteLibp2p.getMultiaddrs()[0]
  })

  afterEach(async () => {
    sinon.restore()

    if (libp2p != null) {
      await libp2p.stop()
    }

    if (remoteLibp2p != null) {
      await remoteLibp2p.stop()
    }
  })

<<<<<<< HEAD
  it('should use the dialer for connecting to a multiaddr', async () => {
    libp2p = await createLibp2pNode({
      peerId,
      transports: [
        tcp()
      ],
      streamMuxers: [
        yamux(),
        mplex()
      ],
      connectionEncryption: [
        plaintext()
      ]
    })

    await libp2p.start()

    const dialerDialSpy = sinon.spy(libp2p.connectionManager, 'openConnection')

    const connection = await libp2p.dial(remoteAddr)
    expect(connection).to.exist()
    const stream = await connection.newStream(['/echo/1.0.0'])
    expect(stream).to.exist()
    expect(stream).to.have.nested.property('stat.protocol', '/echo/1.0.0')
    expect(dialerDialSpy.callCount).to.be.greaterThan(0)
    await connection.close()
  })

=======
>>>>>>> 53b1645c
  it('should use the dialer for connecting to a peer', async () => {
    libp2p = await createLibp2pNode({
      peerId,
      transports: [
        tcp()
      ],
      streamMuxers: [
        yamux(),
        mplex()
      ],
      connectionEncryption: [
        plaintext()
      ]
    })

    await libp2p.start()

    await libp2p.peerStore.patch(remotePeerId, {
      multiaddrs: remoteLibp2p.getMultiaddrs()
    })

    const connection = await libp2p.dial(remotePeerId)
    expect(connection).to.exist()
    const stream = await connection.newStream('/echo/1.0.0')
    expect(stream).to.exist()
    expect(stream).to.have.nested.property('stat.protocol', '/echo/1.0.0')
    await connection.close()
  })

  it('should close all streams when the connection closes', async () => {
    libp2p = await createLibp2pNode({
      peerId,
      transports: [
        tcp()
      ],
      streamMuxers: [
        yamux(),
        mplex()
      ],
      connectionEncryption: [
        plaintext()
      ]
    })

    await libp2p.start()

    // register some stream handlers to simulate several protocols
    await libp2p.handle('/stream-count/1', ({ stream }) => {
      void pipe(stream, stream)
    })
    await libp2p.handle('/stream-count/2', ({ stream }) => {
      void pipe(stream, stream)
    })
    await remoteLibp2p.handle('/stream-count/3', ({ stream }) => {
      void pipe(stream, stream)
    })
    await remoteLibp2p.handle('/stream-count/4', ({ stream }) => {
      void pipe(stream, stream)
    })

    await libp2p.peerStore.patch(remotePeerId, {
      multiaddrs: remoteLibp2p.getMultiaddrs()
    })
    const connection = await libp2p.dial(remotePeerId)

    // Create local to remote streams
    const stream = await connection.newStream('/echo/1.0.0')
    await connection.newStream('/stream-count/3')
    await libp2p.dialProtocol(remoteLibp2p.peerId, '/stream-count/4')

    // Partially write to the echo stream
    const source = pushable()
    void stream.sink(source)
    source.push(uint8ArrayFromString('hello'))

    // Create remote to local streams
    await remoteLibp2p.dialProtocol(libp2p.peerId, '/stream-count/1')
    await remoteLibp2p.dialProtocol(libp2p.peerId, '/stream-count/2')

    // Verify stream count
    const remoteConn = remoteLibp2p.getConnections(libp2p.peerId)

    if (remoteConn == null) {
      throw new Error('No remote connection found')
    }

    expect(connection.streams).to.have.length(5)
    expect(remoteConn).to.have.lengthOf(1)
    expect(remoteConn).to.have.nested.property('[0].streams').with.lengthOf(5)

    // Close the connection and verify all streams have been closed
    await connection.close()
    await pWaitFor(() => connection.streams.length === 0)
    await pWaitFor(() => remoteConn[0].streams.length === 0)
  })

  it('should throw when using dialProtocol with no protocols', async () => {
    libp2p = await createLibp2pNode({
      peerId,
      transports: [
        tcp()
      ],
      streamMuxers: [
        yamux(),
        mplex()
      ],
      connectionEncryption: [
        plaintext()
      ]
    })

    await libp2p.start()

    // @ts-expect-error invalid params
    await expect(libp2p.dialProtocol(remoteAddr))
      .to.eventually.be.rejectedWith(Error)
      .and.to.have.property('code', ErrorCodes.ERR_INVALID_PROTOCOLS_FOR_STREAM)

    await expect(libp2p.dialProtocol(remoteAddr, []))
      .to.eventually.be.rejectedWith(Error)
      .and.to.have.property('code', ErrorCodes.ERR_INVALID_PROTOCOLS_FOR_STREAM)
  })

  it('should be able to use hangup to close connections', async () => {
    libp2p = await createLibp2pNode({
      peerId,
      transports: [
        tcp()
      ],
      streamMuxers: [
        mplex()
      ],
      connectionEncryption: [
        plaintext()
      ]
    })

    await libp2p.start()

    const connection = await libp2p.dial(remoteAddr)
    expect(connection).to.exist()
    expect(connection.stat.timeline.close).to.not.exist()
    await libp2p.hangUp(connection.remotePeer)
    expect(connection.stat.timeline.close).to.exist()
  })

  it('should use the protectors when provided for connecting', async () => {
    const protector: ConnectionProtector = preSharedKey({
      psk: swarmKeyBuffer
    })()

    libp2p = await createLibp2pNode({
      peerId,
      transports: [
        tcp()
      ],
      streamMuxers: [
        yamux(),
        mplex()
      ],
      connectionEncryption: [
        plaintext()
      ],
      connectionProtector: () => protector
    })

    const protectorProtectSpy = sinon.spy(protector, 'protect')

    remoteLibp2p.components.connectionProtector = preSharedKey({ psk: swarmKeyBuffer })()

    await libp2p.start()

    const connection = await libp2p.dial(remoteAddr)
    expect(connection).to.exist()
    const stream = await connection.newStream('/echo/1.0.0')
    expect(stream).to.exist()
    expect(stream).to.have.nested.property('stat.protocol', '/echo/1.0.0')
    await connection.close()
    expect(protectorProtectSpy.callCount).to.equal(1)
  })

  it('should coalesce parallel dials to the same peer (id in multiaddr)', async () => {
    libp2p = await createLibp2pNode({
      peerId,
      transports: [
        tcp()
      ],
      streamMuxers: [
        yamux(),
        mplex()
      ],
      connectionEncryption: [
        plaintext()
      ]
    })

    await libp2p.start()

    const dials = 10
    // PeerId should be in multiaddr
    expect(remoteAddr.getPeerId()).to.equal(remoteLibp2p.peerId.toString())

    await libp2p.peerStore.patch(remotePeerId, {
      multiaddrs: remoteLibp2p.getMultiaddrs()
    })
    const dialResults = await Promise.all([...new Array(dials)].map(async (_, index) => {
      if (index % 2 === 0) return await libp2p.dial(remoteLibp2p.peerId)
      return await libp2p.dial(remoteAddr)
    }))

    // All should succeed and we should have ten results
    expect(dialResults).to.have.length(10)
    for (const connection of dialResults) {
      expect(isConnection(connection)).to.equal(true)
    }

    // 1 connection, because we know the peer in the multiaddr
    expect(libp2p.getConnections()).to.have.lengthOf(1)
    expect(remoteLibp2p.getConnections()).to.have.lengthOf(1)
  })

  it('should coalesce parallel dials to the same error on failure', async () => {
    libp2p = await createLibp2pNode({
      peerId,
      transports: [
        tcp()
      ],
      streamMuxers: [
        yamux(),
        mplex()
      ],
      connectionEncryption: [
        plaintext()
      ]
    })

    await libp2p.start()

    const dials = 10
    const error = new Error('Boom')
    sinon.stub(libp2p.components.transportManager, 'dial').callsFake(async () => await Promise.reject(error))

    await libp2p.peerStore.patch(remotePeerId, {
      multiaddrs: remoteLibp2p.getMultiaddrs()
    })
    const dialResults = await Promise.allSettled([...new Array(dials)].map(async (_, index) => {
      if (index % 2 === 0) return await libp2p.dial(remoteLibp2p.peerId)
      return await libp2p.dial(remoteAddr)
    }))

    // All should succeed and we should have ten results
    expect(dialResults).to.have.length(10)

    for (const result of dialResults) {
      // All errors should be the exact same as `error`
      expect(result).to.have.property('status', 'rejected')
      expect(result).to.have.property('reason', error)
    }

    // 1 connection, because we know the peer in the multiaddr
    expect(libp2p.getConnections()).to.have.lengthOf(0)
    expect(remoteLibp2p.getConnections()).to.have.lengthOf(0)
  })

  it('should dial a unix socket', async () => {
    if (os.platform() === 'win32') {
      return
    }

    if (remoteLibp2p != null) {
      await remoteLibp2p.stop()
    }

    const unixAddr = path.join(os.tmpdir(), `test-${Math.random()}.sock`)
    const unixMultiaddr = multiaddr('/unix' + unixAddr)

    remoteLibp2p = await createLibp2pNode({
      peerId: remotePeerId,
      addresses: {
        listen: [
          unixMultiaddr.toString()
        ]
      },
      transports: [
        tcp()
      ],
      streamMuxers: [
        yamux(),
        mplex()
      ],
      connectionEncryption: [
        plaintext()
      ]
    })

    await remoteLibp2p.start()

    expect(fs.existsSync(unixAddr)).to.be.true()

    libp2p = await createLibp2pNode({
      peerId,
      transports: [
        tcp()
      ],
      streamMuxers: [
        yamux(),
        mplex()
      ],
      connectionEncryption: [
        plaintext()
      ]
    })

    await libp2p.start()

    const connection = await libp2p.dial(unixMultiaddr)

    expect(connection.remotePeer.toString()).to.equal(remotePeerId.toString())
  })
})<|MERGE_RESOLUTION|>--- conflicted
+++ resolved
@@ -344,37 +344,6 @@
     }
   })
 
-<<<<<<< HEAD
-  it('should use the dialer for connecting to a multiaddr', async () => {
-    libp2p = await createLibp2pNode({
-      peerId,
-      transports: [
-        tcp()
-      ],
-      streamMuxers: [
-        yamux(),
-        mplex()
-      ],
-      connectionEncryption: [
-        plaintext()
-      ]
-    })
-
-    await libp2p.start()
-
-    const dialerDialSpy = sinon.spy(libp2p.connectionManager, 'openConnection')
-
-    const connection = await libp2p.dial(remoteAddr)
-    expect(connection).to.exist()
-    const stream = await connection.newStream(['/echo/1.0.0'])
-    expect(stream).to.exist()
-    expect(stream).to.have.nested.property('stat.protocol', '/echo/1.0.0')
-    expect(dialerDialSpy.callCount).to.be.greaterThan(0)
-    await connection.close()
-  })
-
-=======
->>>>>>> 53b1645c
   it('should use the dialer for connecting to a peer', async () => {
     libp2p = await createLibp2pNode({
       peerId,
