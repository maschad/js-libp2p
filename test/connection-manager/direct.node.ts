--- conflicted
+++ resolved
@@ -37,11 +37,8 @@
 import { peerIdFromString } from '@libp2p/peer-id'
 import { stubInterface } from 'sinon-ts'
 import type { TransportManager } from '@libp2p/interface-transport'
-<<<<<<< HEAD
 import { yamux } from '@chainsafe/libp2p-yamux'
-=======
 import { EventEmitter } from '@libp2p/interfaces/events'
->>>>>>> ba47c957
 
 const swarmKeyBuffer = uint8ArrayFromString(swarmKey)
 const listenAddr = multiaddr('/ip4/127.0.0.1/tcp/0')
