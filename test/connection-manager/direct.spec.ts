/* eslint-env mocha */

import { expect } from 'aegir/chai'
import sinon from 'sinon'
import pDefer from 'p-defer'
import delay from 'delay'
import { webSockets } from '@libp2p/websockets'
import * as filters from '@libp2p/websockets/filters'
import { mplex } from '@libp2p/mplex'
import { plaintext } from '../../src/insecure/index.js'
import type { Multiaddr } from '@multiformats/multiaddr'
import { multiaddr } from '@multiformats/multiaddr'
import { AbortError } from '@libp2p/interfaces/errors'
import { MemoryDatastore } from 'datastore-core/memory'
import { codes as ErrorCodes } from '../../src/errors.js'
import { publicAddressesFirst } from '@libp2p/utils/address-sort'
import { PersistentPeerStore } from '@libp2p/peer-store'
import { DefaultTransportManager } from '../../src/transport-manager.js'
import { mockConnectionGater, mockDuplex, mockMultiaddrConnection, mockUpgrader, mockConnection } from '@libp2p/interface-mocks'
import { createPeerId } from '../utils/creators/peer.js'
import type { TransportManager } from '@libp2p/interface-transport'
import { peerIdFromString } from '@libp2p/peer-id'
import type { Connection } from '@libp2p/interface-connection'
import { createLibp2pNode, Libp2pNode } from '../../src/libp2p.js'
import { DefaultConnectionManager } from '../../src/connection-manager/index.js'
import { createFromJSON } from '@libp2p/peer-id-factory'
import Peers from '../fixtures/peers.js'
import { MULTIADDRS_WEBSOCKETS } from '../fixtures/browser.js'
import type { PeerId } from '@libp2p/interface-peer-id'
import { pEvent } from 'p-event'
import { DefaultComponents } from '../../src/components.js'
import { stubInterface } from 'sinon-ts'
<<<<<<< HEAD
import { yamux } from '@chainsafe/libp2p-yamux'
=======
import { EventEmitter } from '@libp2p/interfaces/events'
>>>>>>> ba47c957

const unsupportedAddr = multiaddr('/ip4/127.0.0.1/tcp/9999')

describe('dialing (direct, WebSockets)', () => {
  let localTM: TransportManager
  let localComponents: DefaultComponents
  let remoteAddr: Multiaddr
  let remoteComponents: DefaultComponents

  beforeEach(async () => {
    const localEvents = new EventEmitter()
    localComponents = new DefaultComponents({
      peerId: await createFromJSON(Peers[0]),
      datastore: new MemoryDatastore(),
      upgrader: mockUpgrader({ events: localEvents }),
      connectionGater: mockConnectionGater(),
      transportManager: stubInterface<TransportManager>(),
      events: localEvents
    })
    localComponents.peerStore = new PersistentPeerStore(localComponents, {
      addressFilter: localComponents.connectionGater.filterMultiaddrForPeer
    })
    localComponents.connectionManager = new DefaultConnectionManager(localComponents, {
      maxConnections: 100,
      minConnections: 50,
      inboundUpgradeTimeout: 1000
    })

    localTM = new DefaultTransportManager(localComponents)
    localTM.add(webSockets({ filter: filters.all })())
    localComponents.transportManager = localTM

    // this peer is spun up in .aegir.cjs
    remoteAddr = MULTIADDRS_WEBSOCKETS[0]
    remoteComponents = new DefaultComponents({
      peerId: peerIdFromString(remoteAddr.getPeerId() ?? '')
    })
  })

  afterEach(async () => {
    sinon.restore()
  })

  it('should be able to connect to a remote node via its multiaddr', async () => {
    const connectionManager = new DefaultConnectionManager(localComponents)

    const remotePeerId = peerIdFromString(remoteAddr.getPeerId() ?? '')
    await localComponents.peerStore.patch(remotePeerId, {
      multiaddrs: [remoteAddr]
    })

    const connection = await connectionManager.openConnection(remoteAddr)
    expect(connection).to.exist()
    await connection.close()
  })

  it('should fail to connect to an unsupported multiaddr', async () => {
    const connectionManager = new DefaultConnectionManager(localComponents)

    await expect(connectionManager.openConnection(unsupportedAddr.encapsulate(`/p2p/${remoteComponents.peerId.toString()}`)))
      .to.eventually.be.rejectedWith(Error)
      .and.to.have.nested.property('.code', ErrorCodes.ERR_NO_VALID_ADDRESSES)
  })

  it('should be able to connect to a given peer', async () => {
    const connectionManager = new DefaultConnectionManager(localComponents)

    const remotePeerId = peerIdFromString(remoteAddr.getPeerId() ?? '')
    await localComponents.peerStore.patch(remotePeerId, {
      multiaddrs: [remoteAddr]
    })

    const connection = await connectionManager.openConnection(remotePeerId)
    expect(connection).to.exist()
    await connection.close()
  })

  it('should fail to connect to a given peer with unsupported addresses', async () => {
    const connectionManager = new DefaultConnectionManager(localComponents)

    const remotePeerId = peerIdFromString(remoteAddr.getPeerId() ?? '')
    await localComponents.peerStore.patch(remotePeerId, {
      multiaddrs: [unsupportedAddr]
    })

    await expect(connectionManager.openConnection(remotePeerId))
      .to.eventually.be.rejectedWith(Error)
      .and.to.have.nested.property('.code', ErrorCodes.ERR_NO_VALID_ADDRESSES)
  })

  it('should abort dials on queue task timeout', async () => {
    const connectionManager = new DefaultConnectionManager(localComponents, {
      dialTimeout: 50
    })

    const remotePeerId = peerIdFromString(remoteAddr.getPeerId() ?? '')
    await localComponents.peerStore.patch(remotePeerId, {
      multiaddrs: [remoteAddr]
    })

    sinon.stub(localTM, 'dial').callsFake(async (addr, options) => {
      expect(options.signal).to.exist()
      expect(options.signal.aborted).to.equal(false)
      expect(addr.toString()).to.eql(remoteAddr.toString())
      await delay(60)
      expect(options.signal.aborted).to.equal(true)
      throw new AbortError()
    })

    await expect(connectionManager.openConnection(remoteAddr))
      .to.eventually.be.rejected()
      .and.to.have.property('code', ErrorCodes.ERR_TIMEOUT)
  })

  it('should throw when a peer advertises more than the allowed number of addresses', async () => {
    const connectionManager = new DefaultConnectionManager(localComponents, {
      maxPeerAddrsToDial: 10
    })

    const remotePeerId = peerIdFromString(remoteAddr.getPeerId() ?? '')
    await localComponents.peerStore.patch(remotePeerId, {
      multiaddrs: Array.from({ length: 11 }, (_, i) => multiaddr(`/ip4/127.0.0.1/tcp/1500${i}/ws/p2p/12D3KooWHFKTMzwerBtsVmtz4ZZEQy2heafxzWw6wNn5PPYkBxJ5`))
    })

    await expect(connectionManager.openConnection(remotePeerId))
      .to.eventually.be.rejected()
      .and.to.have.property('code', ErrorCodes.ERR_TOO_MANY_ADDRESSES)
  })

  it('should sort addresses on dial', async () => {
    const peerMultiaddrs = [
      multiaddr('/ip4/127.0.0.1/tcp/15001/ws'),
      multiaddr('/ip4/20.0.0.1/tcp/15001/ws'),
      multiaddr('/ip4/30.0.0.1/tcp/15001/ws')
    ]

    const publicAddressesFirstSpy = sinon.spy(publicAddressesFirst)
    const localTMDialStub = sinon.stub(localTM, 'dial').callsFake(async (ma) => mockConnection(mockMultiaddrConnection(mockDuplex(), remoteComponents.peerId)))

    const connectionManager = new DefaultConnectionManager(localComponents, {
      addressSorter: publicAddressesFirstSpy,
      maxParallelDials: 3
    })

    // Inject data into the AddressBook
    await localComponents.peerStore.merge(remoteComponents.peerId, {
      multiaddrs: peerMultiaddrs
    })

    // Perform 3 multiaddr dials
    await connectionManager.openConnection(remoteComponents.peerId)

    const sortedAddresses = peerMultiaddrs
      .map((m) => ({ multiaddr: m, isCertified: false }))
      .sort(publicAddressesFirst)

    expect(localTMDialStub.getCall(0).args[0].equals(sortedAddresses[0].multiaddr))
    expect(localTMDialStub.getCall(1).args[0].equals(sortedAddresses[1].multiaddr))
    expect(localTMDialStub.getCall(2).args[0].equals(sortedAddresses[2].multiaddr))
  })

  it('shutting down should abort pending dials', async () => {
    const addrs = [
      multiaddr('/ip4/0.0.0.0/tcp/8000/ws'),
      multiaddr('/ip4/0.0.0.0/tcp/8001/ws'),
      multiaddr('/ip4/0.0.0.0/tcp/8002/ws')
    ]
    const connectionManager = new DefaultConnectionManager(localComponents, {
      maxParallelDials: 2
    })

    // Inject data into the AddressBook
    await localComponents.peerStore.merge(remoteComponents.peerId, {
      multiaddrs: addrs
    })

    sinon.stub(localTM, 'dial').callsFake(async (_, options) => {
      const deferredDial = pDefer<Connection>()
      const onAbort = (): void => {
        options.signal.removeEventListener('abort', onAbort)
        deferredDial.reject(new AbortError())
      }
      options.signal.addEventListener('abort', onAbort)
      return await deferredDial.promise
    })

    // Perform 3 multiaddr dials
    const dialPromise = connectionManager.openConnection(remoteComponents.peerId)

    // Let the call stack run
    await delay(0)

    try {
      await connectionManager.stop()
      await dialPromise
      expect.fail('should have failed')
    } catch {
      expect(connectionManager.getDialQueue()).to.have.lengthOf(0) // 0 dial requests
    }
  })

  it('should dial all multiaddrs for a passed peer id', async () => {
    const addrs = [
      multiaddr(`/ip4/0.0.0.0/tcp/8000/ws/p2p/${remoteComponents.peerId.toString()}`),
      multiaddr(`/ip4/0.0.0.0/tcp/8001/ws/p2p/${remoteComponents.peerId.toString()}`),
      multiaddr(`/ip4/0.0.0.0/tcp/8002/ws/p2p/${remoteComponents.peerId.toString()}`)
    ]

    // Inject data into the AddressBook
    await localComponents.peerStore.merge(remoteComponents.peerId, {
      multiaddrs: addrs
    })

    const connectionManager = new DefaultConnectionManager(localComponents)

    const transactionManagerDialStub = sinon.stub(localTM, 'dial')
    transactionManagerDialStub.callsFake(async (ma) => mockConnection(mockMultiaddrConnection(mockDuplex(), remoteComponents.peerId)))

    // Perform dial
    await connectionManager.openConnection(remoteComponents.peerId)
    await connectionManager.stop()

    expect(transactionManagerDialStub).to.have.property('callCount', 3)
  })

  it('should dial only the multiaddr that is passed', async () => {
    const addrs = [
      multiaddr(`/ip4/0.0.0.0/tcp/8000/ws/p2p/${remoteComponents.peerId.toString()}`),
      multiaddr(`/ip4/0.0.0.0/tcp/8001/ws/p2p/${remoteComponents.peerId.toString()}`),
      multiaddr(`/ip4/0.0.0.0/tcp/8002/ws/p2p/${remoteComponents.peerId.toString()}`)
    ]

    // Inject data into the AddressBook
    await localComponents.peerStore.merge(remoteComponents.peerId, {
      multiaddrs: addrs
    })

    // different address not in the address book, same peer id
    const dialMultiaddr = multiaddr(`/ip4/0.0.0.0/tcp/8003/ws/p2p/${remoteComponents.peerId.toString()}`)

    const connectionManager = new DefaultConnectionManager(localComponents)

    const transactionManagerDialStub = sinon.stub(localTM, 'dial')
    transactionManagerDialStub.callsFake(async (ma) => mockConnection(mockMultiaddrConnection(mockDuplex(), remoteComponents.peerId)))

    // Perform dial
    await connectionManager.openConnection(dialMultiaddr)
    await connectionManager.stop()

    expect(transactionManagerDialStub).to.have.property('callCount', 1)
    expect(transactionManagerDialStub.getCall(0).args[0].toString()).to.equal(dialMultiaddr.toString())
  })

  it('should throw if dialling an empty array is attempted', async () => {
    const connectionManager = new DefaultConnectionManager(localComponents)

    // Perform dial
    await expect(connectionManager.openConnection([])).to.eventually.rejected
      .with.property('code', 'ERR_NO_VALID_ADDRESSES')

    await connectionManager.stop()
  })

  it('should throw if dialling multiaddrs with mismatched peer ids', async () => {
    const connectionManager = new DefaultConnectionManager(localComponents)

    // Perform dial
    await expect(connectionManager.openConnection([
      multiaddr(`/ip4/0.0.0.0/tcp/8000/ws/p2p/${(await createPeerId()).toString()}`),
      multiaddr(`/ip4/0.0.0.0/tcp/8001/ws/p2p/${(await createPeerId()).toString()}`)
    ])).to.eventually.rejected
      .with.property('code', 'ERR_INVALID_PARAMETERS')

    await connectionManager.stop()
  })

  it('should throw if dialling multiaddrs with inconsistent peer ids', async () => {
    const connectionManager = new DefaultConnectionManager(localComponents)

    // Perform dial
    await expect(connectionManager.openConnection([
      multiaddr(`/ip4/0.0.0.0/tcp/8000/ws/p2p/${(await createPeerId()).toString()}`),
      multiaddr('/ip4/0.0.0.0/tcp/8001/ws')
    ])).to.eventually.rejected
      .with.property('code', 'ERR_INVALID_PARAMETERS')

    // Perform dial
    await expect(connectionManager.openConnection([
      multiaddr('/ip4/0.0.0.0/tcp/8001/ws'),
      multiaddr(`/ip4/0.0.0.0/tcp/8000/ws/p2p/${(await createPeerId()).toString()}`)
    ])).to.eventually.rejected
      .with.property('code', 'ERR_INVALID_PARAMETERS')

    await connectionManager.stop()
  })
})

describe('libp2p.dialer (direct, WebSockets)', () => {
  // const connectionGater = mockConnectionGater()
  let libp2p: Libp2pNode
  let peerId: PeerId

  beforeEach(async () => {
    peerId = await createPeerId()
  })

  afterEach(async () => {
    sinon.restore()

    if (libp2p != null) {
      await libp2p.stop()
    }
  })

  it('should use the connection manager for connecting', async () => {
    libp2p = await createLibp2pNode({
      peerId,
      transports: [
        webSockets({
          filter: filters.all
        })
      ],
      streamMuxers: [
        yamux(),
        mplex()
      ],
      connectionEncryption: [
        plaintext()
      ]
    })

    const dialerDialSpy = sinon.spy(libp2p.components.connectionManager, 'openConnection')

    await libp2p.start()

    const connection = await libp2p.dial(MULTIADDRS_WEBSOCKETS[0])
    expect(connection).to.exist()
    const stream = await connection.newStream('/echo/1.0.0')
    expect(stream).to.exist()
    expect(stream).to.have.nested.property('stat.protocol', '/echo/1.0.0')
    await connection.close()
    expect(dialerDialSpy.callCount).to.be.at.least(1)

    await libp2p.stop()
  })

  it('should run identify automatically after connecting', async () => {
    libp2p = await createLibp2pNode({
      peerId,
      transports: [
        webSockets({
          filter: filters.all
        })
      ],
      streamMuxers: [
        yamux(),
        mplex()
      ],
      connectionEncryption: [
        plaintext()
      ]
    })

    if (libp2p.identifyService == null) {
      throw new Error('Identify service missing')
    }

    const identifySpy = sinon.spy(libp2p.identifyService, 'identify')
    const peerStorePatchSpy = sinon.spy(libp2p.components.peerStore, 'patch')
    const connectionPromise = pEvent(libp2p, 'connection:open')

    await libp2p.start()

    const connection = await libp2p.dial(MULTIADDRS_WEBSOCKETS[0])
    expect(connection).to.exist()

    // Wait for connection event to be emitted
    await connectionPromise

    expect(identifySpy.callCount).to.equal(1)
    await identifySpy.firstCall.returnValue

    expect(peerStorePatchSpy.callCount).to.equal(1)

    await libp2p.stop()
  })

  it('should be able to use hangup to close connections', async () => {
    libp2p = await createLibp2pNode({
      peerId,
      transports: [
        webSockets({
          filter: filters.all
        })
      ],
      streamMuxers: [
        yamux(),
        mplex()
      ],
      connectionEncryption: [
        plaintext()
      ]
    })

    await libp2p.start()

    const connection = await libp2p.dial(MULTIADDRS_WEBSOCKETS[0])
    expect(connection).to.exist()
    expect(connection.stat.timeline.close).to.not.exist()

    await libp2p.hangUp(connection.remotePeer)
    expect(connection.stat.timeline.close).to.exist()

    await libp2p.stop()
  })

  it('should be able to use hangup when no connection exists', async () => {
    libp2p = await createLibp2pNode({
      peerId,
      transports: [
        webSockets({
          filter: filters.all
        })
      ],
      streamMuxers: [
        yamux(),
        mplex()
      ],
      connectionEncryption: [
        plaintext()
      ]
    })

    await libp2p.hangUp(MULTIADDRS_WEBSOCKETS[0])
  })

  it('should abort pending dials on stop', async () => {
    libp2p = await createLibp2pNode({
      peerId,
      transports: [
        webSockets({
          filter: filters.all
        })
      ],
      streamMuxers: [
        yamux(),
        mplex()
      ],
      connectionEncryption: [
        plaintext()
      ]
    })

    await libp2p.start()

    const connectionManager = libp2p.components.connectionManager as DefaultConnectionManager
    const dialerDestroyStub = sinon.spy(connectionManager.dialQueue, 'stop')

    await libp2p.stop()

    expect(dialerDestroyStub.callCount).to.equal(1)
  })

  it('should fail to dial self', async () => {
    libp2p = await createLibp2pNode({
      peerId,
      transports: [
        webSockets({
          filter: filters.all
        })
      ],
      streamMuxers: [
        yamux(),
        mplex()
      ],
      connectionEncryption: [
        plaintext()
      ]
    })

    await libp2p.start()

    await expect(libp2p.dial(multiaddr(`/ip4/127.0.0.1/tcp/1234/ws/p2p/${peerId.toString()}`)))
      .to.eventually.be.rejected()
      .and.to.have.property('code', ErrorCodes.ERR_DIALED_SELF)
  })
})<|MERGE_RESOLUTION|>--- conflicted
+++ resolved
@@ -30,11 +30,8 @@
 import { pEvent } from 'p-event'
 import { DefaultComponents } from '../../src/components.js'
 import { stubInterface } from 'sinon-ts'
-<<<<<<< HEAD
 import { yamux } from '@chainsafe/libp2p-yamux'
-=======
 import { EventEmitter } from '@libp2p/interfaces/events'
->>>>>>> ba47c957
 
 const unsupportedAddr = multiaddr('/ip4/127.0.0.1/tcp/9999')
 
