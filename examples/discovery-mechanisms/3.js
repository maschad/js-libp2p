/* eslint-disable no-console */

import { createLibp2p } from 'libp2p'
import { tcp } from '@libp2p/tcp'
import { mplex } from '@libp2p/mplex'
import { yamux } from '@chainsafe/libp2p-yamux'
import { noise } from '@chainsafe/libp2p-noise'
import { floodsub } from '@libp2p/floodsub'
import { bootstrap } from '@libp2p/bootstrap'
import { pubsubPeerDiscovery } from '@libp2p/pubsub-peer-discovery'
import { circuitRelayTransport, circuitRelayServer } from 'libp2p/circuit-relay'

const createNode = async (bootstrappers) => {
  const node = await createLibp2p({
    addresses: {
      listen: ['/ip4/0.0.0.0/tcp/0']
    },
    transports: [tcp()],
    streamMuxers: [yamux(), mplex()],
    connectionEncryption: [noise()],
    pubsub: floodsub(),
    peerDiscovery: [
      bootstrap({
        list: bootstrappers
      }),
      pubsubPeerDiscovery({
        interval: 1000
      })
    ]
  })

  return node
}

;(async () => {
  const relay = await createLibp2p({
    addresses: {
      listen: [
        '/ip4/0.0.0.0/tcp/0'
      ]
    },
<<<<<<< HEAD
    transports: [tcp()],
    streamMuxers: [yamux(), mplex()],
=======
    transports: [tcp(), circuitRelayTransport()],
    streamMuxers: [mplex()],
>>>>>>> d6c86015
    connectionEncryption: [noise()],
    pubsub: floodsub(),
    peerDiscovery: [
      pubsubPeerDiscovery({
        interval: 1000
      })
    ],
    relay: circuitRelayServer()
  })
  console.log(`libp2p relay started with id: ${relay.peerId.toString()}`)

  const relayMultiaddrs = relay.getMultiaddrs().map((m) => m.toString())

  const [node1, node2] = await Promise.all([
    createNode(relayMultiaddrs),
    createNode(relayMultiaddrs)
  ])

  node1.addEventListener('peer:discovery', (evt) => {
    const peer = evt.detail
    console.log(`Peer ${node1.peerId.toString()} discovered: ${peer.id.toString()}`)
  })
  node2.addEventListener('peer:discovery', (evt) => {
    const peer = evt.detail
    console.log(`Peer ${node2.peerId.toString()} discovered: ${peer.id.toString()}`)
  })
})()<|MERGE_RESOLUTION|>--- conflicted
+++ resolved
@@ -39,13 +39,8 @@
         '/ip4/0.0.0.0/tcp/0'
       ]
     },
-<<<<<<< HEAD
-    transports: [tcp()],
+    transports: [tcp(), circuitRelayTransport()],
     streamMuxers: [yamux(), mplex()],
-=======
-    transports: [tcp(), circuitRelayTransport()],
-    streamMuxers: [mplex()],
->>>>>>> d6c86015
     connectionEncryption: [noise()],
     pubsub: floodsub(),
     peerDiscovery: [
