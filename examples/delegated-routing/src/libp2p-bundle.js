// eslint-disable-next-line
'use strict'

import { createLibp2p } from 'libp2p'
import { webSockets } from '@libp2p/websockets'
import { webRTCStar } from '@libp2p/webrtc-star'
import { mplex } from '@libp2p/mplex'
import { yamux } from '@chainsafe/libp2p-yamux'
import { noise } from '@chainsafe/libp2p-noise'
import { delegatedPeerRouting } from '@libp2p/delegated-peer-routing'
import { delegatedContentRouting } from '@libp2p/delegated-content-routing'
import { create as createIpfsHttpClient } from 'ipfs-http-client'
import { circuitRelayTransport } from 'libp2p/circuit-relay'

export default function Libp2pBundle ({ peerInfo, peerBook }) {
  const wrtcstar = new webRTCStar()
  const client = createIpfsHttpClient({
    host: '0.0.0.0',
    protocol: 'http',
    port: '8080'
  })

  return createLibp2p({
    peerInfo,
    peerBook,
    // Lets limit the connection managers peers and have it check peer health less frequently
    connectionManager: {
      autoDial: false,
      maxPeers: 10,
      pollInterval: 5000
    },
    contentRouting: [
      delegatedPeerRouting(client)
    ],
    peerRouting: [
      delegatedContentRouting(client)
    ],
    transports: [
      wrtcstar.transport,
      webSockets(),
      circuitRelayTransport()
    ],
    streamMuxers: [
      yamux(), mplex()
    ],
    peerDiscovery: [
      wrtcstar.discovery
    ],
    connectionEncryption: [
      noise()
<<<<<<< HEAD
    ],
    relay: {
      enabled: true,
      hop: {
        enabled: false
      }
    }
=======
    ]
>>>>>>> d6c86015
  })
}<|MERGE_RESOLUTION|>--- conflicted
+++ resolved
@@ -48,16 +48,6 @@
     ],
     connectionEncryption: [
       noise()
-<<<<<<< HEAD
-    ],
-    relay: {
-      enabled: true,
-      hop: {
-        enabled: false
-      }
-    }
-=======
     ]
->>>>>>> d6c86015
   })
 }