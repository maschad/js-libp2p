--- conflicted
+++ resolved
@@ -188,13 +188,8 @@
   "devDependencies": {
     "@chainsafe/libp2p-gossipsub": "^7.0.0",
     "@chainsafe/libp2p-noise": "^11.0.0",
-<<<<<<< HEAD
     "@chainsafe/libp2p-yamux": "^4.0.1",
-    "@libp2p/bootstrap": "^7.0.0",
-=======
-    "@chainsafe/libp2p-yamux": "^4.0.0",
     "@libp2p/bootstrap": "^8.0.0",
->>>>>>> e3deaa40
     "@libp2p/daemon-client": "^6.0.2",
     "@libp2p/daemon-server": "^5.0.2",
     "@libp2p/floodsub": "^7.0.1",
