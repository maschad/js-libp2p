--- conflicted
+++ resolved
@@ -14,11 +14,8 @@
 import type { Stream } from '@libp2p/interface-connection'
 import { setMaxListeners } from 'events'
 import type { ConnectionManager } from '@libp2p/interface-connection-manager'
-<<<<<<< HEAD
 import { anySignal } from 'any-signal'
-=======
 import type { Multiaddr } from '@multiformats/multiaddr'
->>>>>>> 53b1645c
 
 const log = logger('libp2p:ping')
 
@@ -105,11 +102,7 @@
 
     // create a timeout if no abort signal passed
     if (signal == null) {
-<<<<<<< HEAD
-      signal = anySignal([AbortSignal.timeout(this.init.timeout), options.signal])
-=======
-      signal = AbortSignal.timeout(this.timeout)
->>>>>>> 53b1645c
+      signal = anySignal([AbortSignal.timeout(this.timeout), options.signal])
 
       try {
         // fails on node < 15.4
