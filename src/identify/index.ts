import { logger } from '@libp2p/logger'
import { CodeError } from '@libp2p/interfaces/errors'
import * as lp from 'it-length-prefixed'
import { pipe } from 'it-pipe'
import first from 'it-first'
import { fromString as uint8ArrayFromString } from 'uint8arrays/from-string'
import { Multiaddr, multiaddr, protocols } from '@multiformats/multiaddr'
import { Identify } from './pb/message.js'
import { RecordEnvelope, PeerRecord } from '@libp2p/peer-record'
import {
  AGENT_VERSION,
  MULTICODEC_IDENTIFY,
  MULTICODEC_IDENTIFY_PUSH,
  IDENTIFY_PROTOCOL_VERSION,
  MULTICODEC_IDENTIFY_PROTOCOL_NAME,
  MULTICODEC_IDENTIFY_PUSH_PROTOCOL_NAME,
  MULTICODEC_IDENTIFY_PROTOCOL_VERSION,
  MULTICODEC_IDENTIFY_PUSH_PROTOCOL_VERSION
} from './consts.js'
import { codes } from '../errors.js'
import type { IncomingStreamData, Registrar } from '@libp2p/interface-registrar'
import type { Connection, Stream } from '@libp2p/interface-connection'
import type { Startable } from '@libp2p/interfaces/startable'
import { peerIdFromKeys } from '@libp2p/peer-id'
import type { AbortOptions } from '@libp2p/interfaces'
import { abortableDuplex } from 'abortable-iterator'
import { setMaxListeners } from 'events'
import type { ConnectionManager } from '@libp2p/interface-connection-manager'
import type { PeerId } from '@libp2p/interface-peer-id'
import type { Peer, PeerStore } from '@libp2p/interface-peer-store'
import type { AddressManager } from '@libp2p/interface-address-manager'
import { anySignal } from 'any-signal'
import type { EventEmitter } from '@libp2p/interfaces/events'
import type { Libp2pEvents } from '@libp2p/interface-libp2p'
import { toString as uint8ArrayToString } from 'uint8arrays/to-string'
import { pbStream } from 'it-pb-stream'
import { isNode, isBrowser, isWebWorker, isElectronMain, isElectronRenderer, isReactNative } from 'wherearewe'

const log = logger('libp2p:identify')

// https://github.com/libp2p/go-libp2p/blob/8d2e54e1637041d5cf4fac1e531287560bd1f4ac/p2p/protocol/identify/id.go#L52
const MAX_IDENTIFY_MESSAGE_SIZE = 1024 * 8

export interface IdentifyServiceInit {
  /**
   * The prefix to use for the protocol (default: 'ipfs')
   */
  protocolPrefix?: string

  /**
   * What details we should send as part of an identify message
   */
  agentVersion?: string

  /**
   * How long we should wait for a remote peer to send their identify response
   */
  timeout?: number

  /**
   * Identify responses larger than this in bytes will be rejected (default: 8192)
   */
  maxIdentifyMessageSize?: number

  maxInboundStreams?: number
  maxOutboundStreams?: number

  maxPushIncomingStreams?: number
  maxPushOutgoingStreams?: number
  maxObservedAddresses?: number
}

export interface IdentifyServiceComponents {
  peerId: PeerId
  peerStore: PeerStore
  connectionManager: ConnectionManager
  registrar: Registrar
  addressManager: AddressManager
  events: EventEmitter<Libp2pEvents>
}

export interface IdentifyService {
  /**
   * Requests the `Identify` message from peer associated with the given `connection`.
   * If the identified peer does not match the `PeerId` associated with the connection,
   * an error will be thrown.
   */
  identify: (connection: Connection, options?: AbortOptions) => Promise<void>

  /**
   * Calls `push` on all peer connections
   */
  push: () => Promise<void>
}

const defaultValues = {
  protocolPrefix: 'ipfs',
  agentVersion: AGENT_VERSION,
  // https://github.com/libp2p/go-libp2p/blob/8d2e54e1637041d5cf4fac1e531287560bd1f4ac/p2p/protocol/identify/id.go#L48
  timeout: 60000,
  maxInboundStreams: 1,
  maxOutboundStreams: 1,
  maxPushIncomingStreams: 1,
  maxPushOutgoingStreams: 1,
  maxObservedAddresses: 10,
  maxIdentifyMessageSize: 8192
}

class DefaultIdentifyService implements Startable, IdentifyService {
  private readonly identifyProtocolStr: string
  private readonly identifyPushProtocolStr: string
  public readonly host: {
    protocolVersion: string
    agentVersion: string
  }

  private started: boolean
  private readonly timeout: number
  private readonly peerId: PeerId
  private readonly peerStore: PeerStore
  private readonly registrar: Registrar
  private readonly connectionManager: ConnectionManager
  private readonly addressManager: AddressManager
  private readonly maxInboundStreams: number
  private readonly maxOutboundStreams: number
  private readonly maxPushIncomingStreams: number
  private readonly maxPushOutgoingStreams: number
  private readonly maxIdentifyMessageSize: number
  private readonly maxObservedAddresses: number

  constructor (components: IdentifyServiceComponents, init: IdentifyServiceInit) {
    this.started = false
    this.peerId = components.peerId
    this.peerStore = components.peerStore
    this.registrar = components.registrar
    this.addressManager = components.addressManager
    this.connectionManager = components.connectionManager

    this.identifyProtocolStr = `/${init.protocolPrefix ?? defaultValues.protocolPrefix}/${MULTICODEC_IDENTIFY_PROTOCOL_NAME}/${MULTICODEC_IDENTIFY_PROTOCOL_VERSION}`
    this.identifyPushProtocolStr = `/${init.protocolPrefix ?? defaultValues.protocolPrefix}/${MULTICODEC_IDENTIFY_PUSH_PROTOCOL_NAME}/${MULTICODEC_IDENTIFY_PUSH_PROTOCOL_VERSION}`
    this.timeout = init.timeout ?? defaultValues.timeout
    this.maxInboundStreams = init.maxInboundStreams ?? defaultValues.maxInboundStreams
    this.maxOutboundStreams = init.maxOutboundStreams ?? defaultValues.maxOutboundStreams
    this.maxPushIncomingStreams = init.maxPushIncomingStreams ?? defaultValues.maxPushIncomingStreams
    this.maxPushOutgoingStreams = init.maxPushOutgoingStreams ?? defaultValues.maxPushOutgoingStreams
    this.maxIdentifyMessageSize = init.maxIdentifyMessageSize ?? defaultValues.maxIdentifyMessageSize
    this.maxObservedAddresses = init.maxObservedAddresses ?? defaultValues.maxObservedAddresses

    // Store self host metadata
    this.host = {
      protocolVersion: `${init.protocolPrefix ?? defaultValues.protocolPrefix}/${IDENTIFY_PROTOCOL_VERSION}`,
      agentVersion: init.agentVersion ?? defaultValues.agentVersion
    }

    // When a new connection happens, trigger identify
    components.events.addEventListener('connection:open', (evt) => {
      const connection = evt.detail
      this.identify(connection).catch(err => { log.error('error during identify trigged by connection:open', err) })
    })

    // When self peer record changes, trigger identify-push
    components.events.addEventListener('self:peer:update', (evt) => {
      void this.push().catch(err => { log.error(err) })
    })

    // Append user agent version to default AGENT_VERSION depending on the environment
    if (this.host.agentVersion === AGENT_VERSION) {
      if (isNode || isElectronMain) {
        this.host.agentVersion += ` UserAgent=${globalThis.process.version}`
      } else if (isBrowser || isWebWorker || isElectronRenderer || isReactNative) {
        this.host.agentVersion += ` UserAgent=${globalThis.navigator.userAgent}`
      }
    }
  }

  isStarted (): boolean {
    return this.started
  }

  async start (): Promise<void> {
    if (this.started) {
      return
    }

    await this.peerStore.merge(this.peerId, {
      metadata: {
        AgentVersion: uint8ArrayFromString(this.host.agentVersion),
        ProtocolVersion: uint8ArrayFromString(this.host.protocolVersion)
      }
    })

    await this.registrar.handle(this.identifyProtocolStr, (data) => {
      void this._handleIdentify(data).catch(err => {
        log.error(err)
      })
    }, {
      maxInboundStreams: this.maxInboundStreams,
      maxOutboundStreams: this.maxOutboundStreams
    })
    await this.registrar.handle(this.identifyPushProtocolStr, (data) => {
      void this._handlePush(data).catch(err => {
        log.error(err)
      })
    }, {
      maxInboundStreams: this.maxPushIncomingStreams,
      maxOutboundStreams: this.maxPushOutgoingStreams
    })

    this.started = true
  }

  async stop (): Promise<void> {
    await this.registrar.unhandle(this.identifyProtocolStr)
    await this.registrar.unhandle(this.identifyPushProtocolStr)

    this.started = false
  }

  /**
   * Send an Identify Push update to the list of connections
   */
  async pushToConnections (connections: Connection[]): Promise<void> {
    const listenAddresses = this.addressManager.getAddresses().map(ma => ma.decapsulateCode(protocols('p2p').code))
    const peerRecord = new PeerRecord({
      peerId: this.peerId,
      multiaddrs: listenAddresses
    })
    const signedPeerRecord = await RecordEnvelope.seal(peerRecord, this.peerId)
    const supportedProtocols = this.registrar.getProtocols()
    const peer = await this.peerStore.get(this.peerId)
    const agentVersion = uint8ArrayToString(peer.metadata.get('AgentVersion') ?? uint8ArrayFromString(this.host.agentVersion))
    const protocolVersion = uint8ArrayToString(peer.metadata.get('ProtocolVersion') ?? uint8ArrayFromString(this.host.protocolVersion))

    const pushes = connections.map(async connection => {
      let stream: Stream | undefined
<<<<<<< HEAD

      const signal = AbortSignal.timeout(this.init.timeout)
=======
      const timeoutController = new TimeoutController(this.timeout)
>>>>>>> 53b1645c

      try {
        // fails on node < 15.4
        setMaxListeners?.(Infinity, signal)
      } catch {}

      try {
        stream = await connection.newStream([this.identifyPushProtocolStr], {
          signal
        })

        // make stream abortable
        const source = abortableDuplex(stream, signal)

        await source.sink(pipe(
          [Identify.encode({
            listenAddrs: listenAddresses.map(ma => ma.bytes),
            signedPeerRecord: signedPeerRecord.marshal(),
            protocols: supportedProtocols,
            agentVersion,
            protocolVersion
          })],
          (source) => lp.encode(source)
        ))
      } catch (err: any) {
        // Just log errors
        log.error('could not push identify update to peer', err)
      } finally {
        if (stream != null) {
          stream.close()
        }
      }
    })

    await Promise.all(pushes)
  }

  /**
   * Calls `push` on all peer connections
   */
  async push (): Promise<void> {
    // Do not try to push if we are not running
    if (!this.isStarted()) {
      return
    }

    const connections: Connection[] = []

    await Promise.all(
      this.connectionManager.getConnections().map(async conn => {
        try {
          const peer = await this.peerStore.get(conn.remotePeer)

          if (!peer.protocols.includes(this.identifyPushProtocolStr)) {
            return
          }

          connections.push(conn)
        } catch (err: any) {
          if (err.code !== codes.ERR_NOT_FOUND) {
            throw err
          }
        }
      })
    )

    await this.pushToConnections(connections)
  }

  async _identify (connection: Connection, options: AbortOptions = {}): Promise<Identify> {
    let signal = options.signal
    let stream: Stream | undefined

    // create a timeout if no abort signal passed
    if (signal == null) {
<<<<<<< HEAD
      signal = anySignal([AbortSignal.timeout(this.init.timeout), options.signal])
=======
      timeoutController = new TimeoutController(this.timeout)
      signal = timeoutController.signal
>>>>>>> 53b1645c

      try {
        // fails on node < 15.4
        setMaxListeners?.(Infinity, signal)
      } catch {}
    }

    try {
      stream = await connection.newStream([this.identifyProtocolStr], {
        signal
      })

      // make stream abortable
      const source = abortableDuplex(stream, signal)

      const data = await pipe(
        [],
        source,
        (source) => lp.decode(source, {
          maxDataLength: this.maxIdentifyMessageSize ?? MAX_IDENTIFY_MESSAGE_SIZE
        }),
        async (source) => await first(source)
      )

      if (data == null) {
        throw new CodeError('No data could be retrieved', codes.ERR_CONNECTION_ENDED)
      }

      try {
        return Identify.decode(data)
      } catch (err: any) {
        throw new CodeError(String(err), codes.ERR_INVALID_MESSAGE)
      }
    } finally {
      if (stream != null) {
        stream.close()
      }
    }
  }

  async identify (connection: Connection, options: AbortOptions = {}): Promise<void> {
    const message = await this._identify(connection, options)
    const {
      publicKey,
      protocols,
      observedAddr
    } = message

    if (publicKey == null) {
      throw new CodeError('public key was missing from identify message', codes.ERR_MISSING_PUBLIC_KEY)
    }

    const id = await peerIdFromKeys(publicKey)

    if (!connection.remotePeer.equals(id)) {
      throw new CodeError('identified peer does not match the expected peer', codes.ERR_INVALID_PEER)
    }

    if (this.peerId.equals(id)) {
      throw new CodeError('identified peer is our own peer id?', codes.ERR_INVALID_PEER)
    }

    // Get the observedAddr if there is one
    const cleanObservedAddr = getCleanMultiaddr(observedAddr)

    log('identify completed for peer %p and protocols %o', id, protocols)
    log('our observed address is %s', cleanObservedAddr)

    if (cleanObservedAddr != null &&
        this.addressManager.getObservedAddrs().length < (this.maxObservedAddresses ?? Infinity)) {
      log('storing our observed address %s', cleanObservedAddr?.toString())
      this.addressManager.addObservedAddr(cleanObservedAddr)
    }

    await this.#consumeIdentifyMessage(connection.remotePeer, message)
  }

  /**
   * Sends the `Identify` response with the Signed Peer Record
   * to the requesting peer over the given `connection`
   */
  async _handleIdentify (data: IncomingStreamData): Promise<void> {
    const { connection, stream } = data
<<<<<<< HEAD

    const signal = AbortSignal.timeout(this.init.timeout)
=======
    const timeoutController = new TimeoutController(this.timeout)
>>>>>>> 53b1645c

    try {
      // fails on node < 15.4
      setMaxListeners?.(Infinity, signal)
    } catch {}

    try {
      const publicKey = this.peerId.publicKey ?? new Uint8Array(0)
      const peerData = await this.peerStore.get(this.peerId)
      const multiaddrs = this.addressManager.getAddresses().map(ma => ma.decapsulateCode(protocols('p2p').code))
      let signedPeerRecord = peerData.peerRecordEnvelope

      if (multiaddrs.length > 0 && signedPeerRecord == null) {
        const peerRecord = new PeerRecord({
          peerId: this.peerId,
          multiaddrs
        })

        const envelope = await RecordEnvelope.seal(peerRecord, this.peerId)
        signedPeerRecord = envelope.marshal().subarray()
      }

      const message = Identify.encode({
        protocolVersion: this.host.protocolVersion,
        agentVersion: this.host.agentVersion,
        publicKey,
        listenAddrs: multiaddrs.map(addr => addr.bytes),
        signedPeerRecord,
        observedAddr: connection.remoteAddr.bytes,
        protocols: peerData.protocols
      })

      // make stream abortable
      const source = abortableDuplex(stream, signal)

      const msgWithLenPrefix = pipe([message], (source) => lp.encode(source))
      await source.sink(msgWithLenPrefix)
    } catch (err: any) {
      log.error('could not respond to identify request', err)
    } finally {
      stream.close()
    }
  }

  /**
   * Reads the Identify Push message from the given `connection`
   */
  async _handlePush (data: IncomingStreamData): Promise<void> {
    const { connection, stream } = data

    try {
      if (this.peerId.equals(connection.remotePeer)) {
        throw new Error('received push from ourselves?')
      }

      // make stream abortable
      const source = abortableDuplex(stream, AbortSignal.timeout(this.timeout))
      const pb = pbStream(source, {
        maxDataLength: this.maxIdentifyMessageSize ?? MAX_IDENTIFY_MESSAGE_SIZE
      })
      const message = await pb.readPB(Identify)

      await this.#consumeIdentifyMessage(connection.remotePeer, message)
    } catch (err: any) {
      log.error('received invalid message', err)
      return
    } finally {
      stream.close()
    }

    log('handled push from %p', connection.remotePeer)
  }

  async #consumeIdentifyMessage (remotePeer: PeerId, message: Identify): Promise<void> {
    if (message == null) {
      throw new Error('Message was null or undefined')
    }

    log('received identify from %p', remotePeer)

    if (message.signedPeerRecord == null) {
      return
    }

    const envelope = await RecordEnvelope.openAndCertify(message.signedPeerRecord, PeerRecord.DOMAIN)
    const peerRecord = PeerRecord.createFromProtobuf(envelope.payload)

    // Verify peerId
    if (!peerRecord.peerId.equals(envelope.peerId)) {
      throw new Error('signing key does not match PeerId in the PeerRecord')
    }

    // Make sure remote peer is the one sending the record
    if (!remotePeer.equals(peerRecord.peerId)) {
      throw new Error('signing key does not match remote PeerId')
    }

    let peer: Peer | undefined

    try {
      peer = await this.peerStore.get(peerRecord.peerId)
    } catch (err: any) {
      if (err.code !== 'ERR_NOT_FOUND') {
        throw err
      }
    }

    log('received signedPeerRecord in push from %p', remotePeer)
    let metadata = new Map()

    if (peer?.peerRecordEnvelope != null) {
      const storedEnvelope = await RecordEnvelope.createFromProtobuf(peer.peerRecordEnvelope)
      const storedRecord = PeerRecord.createFromProtobuf(storedEnvelope.payload)

      // ensure seq is greater than, or equal to, the last received
      if (storedRecord.seqNumber >= peerRecord.seqNumber) {
        log('sequence number was lower or equal to existing sequence number - stored: %d received: %d', storedRecord.seqNumber, peerRecord.seqNumber)
      }

      metadata = peer.metadata
    }

    if (message.agentVersion != null) {
      metadata.set('AgentVersion', uint8ArrayFromString(message.agentVersion))
    }

    if (message.protocolVersion != null) {
      metadata.set('ProtocolVersion', uint8ArrayFromString(message.protocolVersion))
    }

    await this.peerStore.patch(peerRecord.peerId, {
      peerRecordEnvelope: message.signedPeerRecord,
      protocols: message.protocols,
      addresses: peerRecord.multiaddrs.map(multiaddr => ({
        isCertified: true,
        multiaddr
      })),
      metadata
    })

    log('consumed signedPeerRecord sent in push from %p', remotePeer)
  }
}

/**
 * Takes the `addr` and converts it to a Multiaddr if possible
 */
function getCleanMultiaddr (addr: Uint8Array | string | null | undefined): Multiaddr | undefined {
  if (addr != null && addr.length > 0) {
    try {
      return multiaddr(addr)
    } catch {

    }
  }
}

/**
 * The protocols the IdentifyService supports
 */
export const multicodecs = {
  IDENTIFY: MULTICODEC_IDENTIFY,
  IDENTIFY_PUSH: MULTICODEC_IDENTIFY_PUSH
}

export const Message = { Identify }

export function identifyService (init: IdentifyServiceInit = {}): (components: IdentifyServiceComponents) => IdentifyService {
  return (components) => new DefaultIdentifyService(components, init)
}<|MERGE_RESOLUTION|>--- conflicted
+++ resolved
@@ -233,12 +233,8 @@
 
     const pushes = connections.map(async connection => {
       let stream: Stream | undefined
-<<<<<<< HEAD
-
-      const signal = AbortSignal.timeout(this.init.timeout)
-=======
-      const timeoutController = new TimeoutController(this.timeout)
->>>>>>> 53b1645c
+
+      const signal = AbortSignal.timeout(this.timeout)
 
       try {
         // fails on node < 15.4
@@ -314,12 +310,7 @@
 
     // create a timeout if no abort signal passed
     if (signal == null) {
-<<<<<<< HEAD
-      signal = anySignal([AbortSignal.timeout(this.init.timeout), options.signal])
-=======
-      timeoutController = new TimeoutController(this.timeout)
-      signal = timeoutController.signal
->>>>>>> 53b1645c
+      signal = anySignal([AbortSignal.timeout(this.timeout), options.signal])
 
       try {
         // fails on node < 15.4
@@ -403,12 +394,8 @@
    */
   async _handleIdentify (data: IncomingStreamData): Promise<void> {
     const { connection, stream } = data
-<<<<<<< HEAD
-
-    const signal = AbortSignal.timeout(this.init.timeout)
-=======
-    const timeoutController = new TimeoutController(this.timeout)
->>>>>>> 53b1645c
+
+    const signal = AbortSignal.timeout(this.timeout)
 
     try {
       // fails on node < 15.4
