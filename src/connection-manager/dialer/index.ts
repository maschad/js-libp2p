import { logger } from '@libp2p/logger'
import errCode from 'err-code'
import { isMultiaddr, Multiaddr, Resolver, multiaddr, resolvers } from '@multiformats/multiaddr'
import { TimeoutController } from 'timeout-abort-controller'
import { anySignal } from 'any-signal'
import { setMaxListeners } from 'events'
import { DialAction, DialRequest } from './dial-request.js'
import { publicAddressesFirst } from '@libp2p/utils/address-sort'
import { trackedMap } from '@libp2p/tracked-map'
import { codes } from '../../errors.js'
import {
  DIAL_TIMEOUT,
  MAX_PARALLEL_DIALS,
  MAX_PER_PEER_DIALS,
  MAX_ADDRS_TO_DIAL
} from '../../constants.js'
import type { Connection } from '@libp2p/interface-connection'
import type { AbortOptions } from '@libp2p/interfaces'
import type { Startable } from '@libp2p/interfaces/startable'
import { isPeerId, PeerId } from '@libp2p/interface-peer-id'
import { getPeerAddress } from '../../get-peer.js'
import type { AddressSorter, PeerStore } from '@libp2p/interface-peer-store'
import type { Metrics } from '@libp2p/interface-metrics'
import type { Dialer } from '@libp2p/interface-connection-manager'
import type { TransportManager } from '@libp2p/interface-transport'
import type { ConnectionGater } from '@libp2p/interface-connection-gater'

const log = logger('libp2p:dialer')

export interface DialTarget {
  id: string
  addrs: Multiaddr[]
}

export interface PendingDial {
  dialRequest: DialRequest
  controller: TimeoutController
  promise: Promise<Connection>
  destroy: () => void
}

export interface PendingDialTarget {
  resolve: (value: any) => void
  reject: (err: Error) => void
}

export interface DialerInit {
  /**
   * Sort the known addresses of a peer before trying to dial
   */
  addressSorter?: AddressSorter

  /**
   * Number of max concurrent dials
   */
  maxParallelDials?: number

  /**
   * Number of max addresses to dial for a given peer
   */
  maxAddrsToDial?: number

  /**
   * How long a dial attempt is allowed to take
   */
  dialTimeout?: number

  /**
   * Number of max concurrent dials per peer
   */
  maxDialsPerPeer?: number

  /**
   * Multiaddr resolvers to use when dialing
   */
  resolvers?: Record<string, Resolver>
}

export interface DefaultDialerComponents {
  peerId: PeerId
  metrics?: Metrics
  peerStore: PeerStore
  transportManager: TransportManager
  connectionGater: ConnectionGater
}

export class DefaultDialer implements Startable, Dialer {
  private readonly components: DefaultDialerComponents
  private readonly addressSorter: AddressSorter
  private readonly maxAddrsToDial: number
  private readonly timeout: number
  private readonly maxDialsPerPeer: number
  public tokens: number[]
  public pendingDials: Map<string, PendingDial>
  public pendingDialTargets: Map<string, AbortController>
  private started: boolean

  constructor (components: DefaultDialerComponents, init: DialerInit = {}) {
    this.started = false
    this.addressSorter = init.addressSorter ?? publicAddressesFirst
    this.maxAddrsToDial = init.maxAddrsToDial ?? MAX_ADDRS_TO_DIAL
    this.timeout = init.dialTimeout ?? DIAL_TIMEOUT
    this.maxDialsPerPeer = init.maxDialsPerPeer ?? MAX_PER_PEER_DIALS
    this.tokens = [...new Array(init.maxParallelDials ?? MAX_PARALLEL_DIALS)].map((_, index) => index)
    this.components = components
    this.pendingDials = trackedMap({
      name: 'libp2p_dialler_pending_dials',
      metrics: components.metrics
    })
    this.pendingDialTargets = trackedMap({
      name: 'libp2p_dialler_pending_dial_targets',
      metrics: components.metrics
    })

    for (const [key, value] of Object.entries(init.resolvers ?? {})) {
      resolvers.set(key, value)
    }
  }

  isStarted (): boolean {
    return this.started
  }

  async start (): Promise<void> {
    this.started = true
  }

  /**
   * Clears any pending dials
   */
  async stop (): Promise<void> {
    this.started = false

    for (const dial of this.pendingDials.values()) {
      try {
        dial.controller.abort()
      } catch (err: any) {
        log.error(err)
      }
    }
    this.pendingDials.clear()

    for (const pendingTarget of this.pendingDialTargets.values()) {
      pendingTarget.abort()
    }
    this.pendingDialTargets.clear()
  }

  /**
   * Connects to a given `peer` by dialing all of its known addresses.
   * The dial to the first address that is successfully able to upgrade a connection
   * will be used.
   */
  async dial (peerIdOrMultiaddr: PeerId | Multiaddr, options: AbortOptions = {}): Promise<Connection> {
    const { peerId, multiaddr } = getPeerAddress(peerIdOrMultiaddr)

    if (peerId != null) {
      if (this.components.peerId.equals(peerId)) {
        throw errCode(new Error('Tried to dial self'), codes.ERR_DIALED_SELF)
      }

      if (multiaddr != null) {
        log('storing multiaddrs %p', peerId, multiaddr)
        await this.components.peerStore.addressBook.add(peerId, [multiaddr])
      }
<<<<<<< HEAD
      if (this.components.connectionGater.denyDialPeer !== undefined) {
        if (await this.components.connectionGater.denyDialPeer(peerId)) {
          throw errCode(new Error('The dial request is blocked by gater.allowDialPeer'), codes.ERR_PEER_DIAL_INTERCEPTED)
        }
=======

      if ((await this.components.connectionGater.denyDialPeer?.(peerId)) === true) {
        throw errCode(new Error('The dial request is blocked by gater.allowDialPeer'), codes.ERR_PEER_DIAL_INTERCEPTED)
>>>>>>> d6c86015
      }
    }

    log('creating dial target for %p', peerId)

    // resolving multiaddrs can involve dns lookups so allow them to be aborted
    const controller = new AbortController()
    const controllerId = randomId()
    this.pendingDialTargets.set(controllerId, controller)
    let signal = controller.signal

    // merge with the passed signal, if any
    if (options.signal != null) {
      signal = anySignal([signal, options.signal])
    }

    let dialTarget: DialTarget

    try {
      dialTarget = await this._createDialTarget({ peerId, multiaddr }, {
        ...options,
        signal
      })
    } finally {
      // done resolving the multiaddrs so remove the abort controller
      this.pendingDialTargets.delete(controllerId)
    }

    if (dialTarget.addrs.length === 0) {
      throw errCode(new Error('The dial request has no valid addresses'), codes.ERR_NO_VALID_ADDRESSES)
    }

    // try to join an in-flight dial for this peer if one is available
    const pendingDial = this.pendingDials.get(dialTarget.id) ?? this._createPendingDial(dialTarget, options)

    try {
      const connection = await pendingDial.promise
      log('dial succeeded to %s', dialTarget.id)
      return connection
    } catch (err: any) {
      log('dial failed to %s', dialTarget.id, err)
      // Error is a timeout
      if (pendingDial.controller.signal.aborted) {
        err.code = codes.ERR_TIMEOUT
      }
      log.error(err)
      throw err
    } finally {
      pendingDial.destroy()
    }
  }

  /**
   * Get the current dial targets which are pending
   */
  getPendingDialTargets (): Map<string, AbortController> {
    return this.pendingDialTargets
  }

  /**
   * Returns true if the peer id is in the pending dials
   */
  hasPendingDial (peerId: PeerId | Multiaddr): boolean {
    if (isMultiaddr(peerId)) {
      return this.pendingDials.has(peerId.getPeerId() ?? '')
    }

    return this.pendingDials.has(peerId.toString())
  }

  /**
   * Creates a DialTarget. The DialTarget is used to create and track
   * the DialRequest to a given peer.
   *
   * If a multiaddr is received it should be the only address attempted.
   *
   * Multiaddrs not supported by the available transports will be filtered out.
   */
  async _createDialTarget (peerIdOrMultiaddr: { peerId?: PeerId, multiaddr?: Multiaddr }, options: AbortOptions): Promise<DialTarget> {
    let addrs: Multiaddr[] = []

    if (isMultiaddr(peerIdOrMultiaddr.multiaddr)) {
      addrs.push(peerIdOrMultiaddr.multiaddr)
    }

    // only load addresses if a peer id was passed, otherwise only dial the passed multiaddr
    if (!isMultiaddr(peerIdOrMultiaddr.multiaddr) && isPeerId(peerIdOrMultiaddr.peerId)) {
      addrs.push(...await this._loadAddresses(peerIdOrMultiaddr.peerId))
    }

    addrs = (await Promise.all(
      addrs.map(async (ma) => await this._resolve(ma, options))
    ))
      .flat()
      // Multiaddrs not supported by the available transports will be filtered out.
      .filter(ma => Boolean(this.components.transportManager.transportForMultiaddr(ma)))

    // deduplicate addresses
    addrs = [...new Set(addrs.map(ma => ma.toString()))].map(ma => multiaddr(ma))

    if (addrs.length > this.maxAddrsToDial) {
      throw errCode(new Error('dial with more addresses than allowed'), codes.ERR_TOO_MANY_ADDRESSES)
    }

    const peerId = isPeerId(peerIdOrMultiaddr.peerId) ? peerIdOrMultiaddr.peerId : undefined

    if (peerId != null) {
      const peerIdMultiaddr = `/p2p/${peerId.toString()}`
      addrs = addrs.map(addr => {
        const addressPeerId = addr.getPeerId()

        if (addressPeerId == null || !peerId.equals(addressPeerId)) {
          return addr.encapsulate(peerIdMultiaddr)
        }

        return addr
      })
    }

    return {
      id: peerId == null ? randomId() : peerId.toString(),
      addrs
    }
  }

  /**
   * Loads a list of addresses from the peer store for the passed peer id
   */
  async _loadAddresses (peer: PeerId): Promise<Multiaddr[]> {
    const addresses = await this.components.peerStore.addressBook.get(peer)

    return (await Promise.all(
      addresses.map(async address => {
<<<<<<< HEAD
        if (this.components.connectionGater.denyDialMultiaddr !== undefined) {
          const deny = await this.components.connectionGater.denyDialMultiaddr(peer, address.multiaddr)

          if (deny) {
            return false
          }
=======
        const deny = await this.components.connectionGater.denyDialMultiaddr?.(peer, address.multiaddr)

        if (deny === true) {
          return false
>>>>>>> d6c86015
        }

        return address
      })
    ))
      .filter(isTruthy)
      // Sort addresses so, for example, we try certified public address first
      .sort(this.addressSorter)
      .map(address => address.multiaddr)
  }

  /**
   * Creates a PendingDial that wraps the underlying DialRequest
   */
  _createPendingDial (dialTarget: DialTarget, options: AbortOptions = {}): PendingDial {
    /**
     * @param {Multiaddr} addr
     * @param {{ signal: { aborted: any; }; }} options
     */
    const dialAction: DialAction = async (addr, options = {}) => {
      if (options.signal?.aborted === true) {
        throw errCode(new Error('already aborted'), codes.ERR_ALREADY_ABORTED)
      }

      return await this.components.transportManager.dial(addr, options).catch(err => {
        log.error('dial to %s failed', addr, err)
        throw err
      })
    }

    const dialRequest = new DialRequest({
      addrs: dialTarget.addrs,
      dialAction,
      dialer: this
    })

    // Combine the timeout signal and options.signal, if provided
    const timeoutController = new TimeoutController(this.timeout)

    const signals = [timeoutController.signal]
    ;(options.signal != null) && signals.push(options.signal)
    const signal = anySignal(signals)

    // this signal will potentially be used while dialing lots of
    // peers so prevent MaxListenersExceededWarning appearing in the console
    try {
      // fails on node < 15.4
      setMaxListeners?.(Infinity, signal)
    } catch {}

    const pendingDial = {
      dialRequest,
      controller: timeoutController,
      promise: dialRequest.run({ ...options, signal }),
      destroy: () => {
        timeoutController.clear()
        this.pendingDials.delete(dialTarget.id)
      }
    }
    this.pendingDials.set(dialTarget.id, pendingDial)

    return pendingDial
  }

  getTokens (num: number): number[] {
    const total = Math.min(num, this.maxDialsPerPeer, this.tokens.length)
    const tokens = this.tokens.splice(0, total)
    log('%d tokens request, returning %d, %d remaining', num, total, this.tokens.length)
    return tokens
  }

  releaseToken (token: number): void {
    // Guard against duplicate releases
    if (this.tokens.includes(token)) {
      return
    }

    log('token %d released', token)
    this.tokens.push(token)
  }

  /**
   * Resolve multiaddr recursively
   */
  async _resolve (ma: Multiaddr, options: AbortOptions): Promise<Multiaddr[]> {
    // TODO: recursive logic should live in multiaddr once dns4/dns6 support is in place
    // Now only supporting resolve for dnsaddr
    const resolvableProto = ma.protoNames().includes('dnsaddr')

    // Multiaddr is not resolvable? End recursion!
    if (!resolvableProto) {
      return [ma]
    }

    const resolvedMultiaddrs = await this._resolveRecord(ma, options)
    const recursiveMultiaddrs = await Promise.all(resolvedMultiaddrs.map(async (nm) => {
      return await this._resolve(nm, options)
    }))

    const addrs = recursiveMultiaddrs.flat()
    return addrs.reduce<Multiaddr[]>((array, newM) => {
      if (array.find(m => m.equals(newM)) == null) {
        array.push(newM)
      }
      return array
    }, ([]))
  }

  /**
   * Resolve a given multiaddr. If this fails, an empty array will be returned
   */
  async _resolveRecord (ma: Multiaddr, options: AbortOptions): Promise<Multiaddr[]> {
    try {
      ma = multiaddr(ma.toString()) // Use current multiaddr module
      const multiaddrs = await ma.resolve(options)
      return multiaddrs
    } catch (err) {
      log.error(`multiaddr ${ma.toString()} could not be resolved`, err)
      return []
    }
  }
}

/**
 * Type safe version of `list.filter(Boolean)`
 */
function isTruthy <T> (e: T | false | null | undefined): e is T {
  return Boolean(e)
}

/**
 * Returns a random string
 */
function randomId (): string {
  return `${(parseInt(String(Math.random() * 1e9), 10)).toString()}${Date.now()}`
}<|MERGE_RESOLUTION|>--- conflicted
+++ resolved
@@ -163,16 +163,9 @@
         log('storing multiaddrs %p', peerId, multiaddr)
         await this.components.peerStore.addressBook.add(peerId, [multiaddr])
       }
-<<<<<<< HEAD
-      if (this.components.connectionGater.denyDialPeer !== undefined) {
-        if (await this.components.connectionGater.denyDialPeer(peerId)) {
-          throw errCode(new Error('The dial request is blocked by gater.allowDialPeer'), codes.ERR_PEER_DIAL_INTERCEPTED)
-        }
-=======
 
       if ((await this.components.connectionGater.denyDialPeer?.(peerId)) === true) {
         throw errCode(new Error('The dial request is blocked by gater.allowDialPeer'), codes.ERR_PEER_DIAL_INTERCEPTED)
->>>>>>> d6c86015
       }
     }
 
@@ -306,19 +299,10 @@
 
     return (await Promise.all(
       addresses.map(async address => {
-<<<<<<< HEAD
-        if (this.components.connectionGater.denyDialMultiaddr !== undefined) {
-          const deny = await this.components.connectionGater.denyDialMultiaddr(peer, address.multiaddr)
-
-          if (deny) {
-            return false
-          }
-=======
         const deny = await this.components.connectionGater.denyDialMultiaddr?.(peer, address.multiaddr)
 
         if (deny === true) {
           return false
->>>>>>> d6c86015
         }
 
         return address
