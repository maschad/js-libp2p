import { FaultTolerance } from '@libp2p/interface-transport'
import { CodeError } from '@libp2p/interfaces/errors'
import { logger } from '@libp2p/logger'
import { trackedMap } from '@libp2p/tracked-map'
import { codes } from './errors.js'
import type { AddressManager } from '@libp2p/interface-address-manager'
import type { Connection } from '@libp2p/interface-connection'
import type { Libp2pEvents } from '@libp2p/interface-libp2p'
import type { Metrics } from '@libp2p/interface-metrics'
import type { PeerId } from '@libp2p/interface-peer-id'
import type { PeerStore } from '@libp2p/interface-peer-store'
import type { Listener, Transport, TransportManager, Upgrader } from '@libp2p/interface-transport'
import type { AbortOptions } from '@libp2p/interfaces'
import type { EventEmitter } from '@libp2p/interfaces/events'
import type { Startable } from '@libp2p/interfaces/startable'
<<<<<<< HEAD
import type { Multiaddr } from '@multiformats/multiaddr'
=======
import { trackedMap } from '@libp2p/tracked-map'
import type { Metrics } from '@libp2p/interface-metrics'
import type { AddressManager } from '@libp2p/interface-address-manager'
import type { Libp2pEvents } from '@libp2p/interface-libp2p'
>>>>>>> 752db6d6

const log = logger('libp2p:transports')

export interface TransportManagerInit {
  faultTolerance?: FaultTolerance
}

export interface DefaultTransportManagerComponents {
  metrics?: Metrics
  addressManager: AddressManager
  upgrader: Upgrader
  events: EventEmitter<Libp2pEvents>
}

export class DefaultTransportManager implements TransportManager, Startable {
  private readonly components: DefaultTransportManagerComponents
  private readonly transports: Map<string, Transport>
  private readonly listeners: Map<string, Listener[]>
  private readonly faultTolerance: FaultTolerance
  private started: boolean

  constructor (components: DefaultTransportManagerComponents, init: TransportManagerInit = {}) {
    this.components = components
    this.started = false
    this.transports = new Map<string, Transport>()
    this.listeners = trackedMap({
      name: 'libp2p_transport_manager_listeners',
      metrics: this.components.metrics
    })
    this.faultTolerance = init.faultTolerance ?? FaultTolerance.FATAL_ALL
  }

  /**
   * Adds a `Transport` to the manager
   */
  add (transport: Transport): void {
    const tag = transport[Symbol.toStringTag]

    if (tag == null) {
      throw new CodeError('Transport must have a valid tag', codes.ERR_INVALID_KEY)
    }

    if (this.transports.has(tag)) {
      throw new CodeError(`There is already a transport with the tag ${tag}`, codes.ERR_DUPLICATE_TRANSPORT)
    }

    log('adding transport %s', tag)

    this.transports.set(tag, transport)

    if (!this.listeners.has(tag)) {
      this.listeners.set(tag, [])
    }
  }

  isStarted (): boolean {
    return this.started
  }

  start (): void {
    this.started = true
  }

  async afterStart (): Promise<void> {
    // Listen on the provided transports for the provided addresses
    const addrs = this.components.addressManager.getListenAddrs()

    await this.listen(addrs)
  }

  /**
   * Stops all listeners
   */
  async stop (): Promise<void> {
    const tasks = []
    for (const [key, listeners] of this.listeners) {
      log('closing listeners for %s', key)
      while (listeners.length > 0) {
        const listener = listeners.pop()

        if (listener == null) {
          continue
        }

        tasks.push(listener.close())
      }
    }

    await Promise.all(tasks)
    log('all listeners closed')
    for (const key of this.listeners.keys()) {
      this.listeners.set(key, [])
    }

    this.started = false
  }

  /**
   * Dials the given Multiaddr over it's supported transport
   */
  async dial (ma: Multiaddr, options?: AbortOptions): Promise<Connection> {
    const transport = this.transportForMultiaddr(ma)

    if (transport == null) {
      throw new CodeError(`No transport available for address ${String(ma)}`, codes.ERR_TRANSPORT_UNAVAILABLE)
    }

    try {
      return await transport.dial(ma, {
        ...options,
        upgrader: this.components.upgrader
      })
    } catch (err: any) {
      if (err.code == null) {
        err.code = codes.ERR_TRANSPORT_DIAL_FAILED
      }

      throw err
    }
  }

  /**
   * Returns all Multiaddr's the listeners are using
   */
  getAddrs (): Multiaddr[] {
    let addrs: Multiaddr[] = []
    for (const listeners of this.listeners.values()) {
      for (const listener of listeners) {
        addrs = [...addrs, ...listener.getAddrs()]
      }
    }
    return addrs
  }

  /**
   * Returns all the transports instances
   */
  getTransports (): Transport[] {
    return Array.of(...this.transports.values())
  }

  /**
   * Returns all the listener instances
   */
  getListeners (): Listener[] {
    return Array.of(...this.listeners.values()).flat()
  }

  /**
   * Finds a transport that matches the given Multiaddr
   */
  transportForMultiaddr (ma: Multiaddr): Transport | undefined {
    for (const transport of this.transports.values()) {
      const addrs = transport.filter([ma])

      if (addrs.length > 0) {
        return transport
      }
    }
  }

  /**
   * Starts listeners for each listen Multiaddr
   */
  async listen (addrs: Multiaddr[]): Promise<void> {
    if (addrs == null || addrs.length === 0) {
      log('no addresses were provided for listening, this node is dial only')
      return
    }

    const couldNotListen = []

    for (const [key, transport] of this.transports.entries()) {
      const supportedAddrs = transport.filter(addrs)
      const tasks = []

      // For each supported multiaddr, create a listener
      for (const addr of supportedAddrs) {
        log('creating listener for %s on %s', key, addr)
        const listener = transport.createListener({
          upgrader: this.components.upgrader
        })

        let listeners: Listener[] = this.listeners.get(key) ?? []

        if (listeners == null) {
          listeners = []
          this.listeners.set(key, listeners)
        }

        listeners.push(listener)

        // Track listen/close events
        listener.addEventListener('listening', () => {
          this.components.events.safeDispatchEvent('transport:listening', {
            detail: listener
          })
        })
        listener.addEventListener('close', () => {
          const index = listeners.findIndex(l => l === listener)

          // remove the listener
          listeners.splice(index, 1)

          this.components.events.safeDispatchEvent('transport:close', {
            detail: listener
          })
        })

        // We need to attempt to listen on everything
        tasks.push(listener.listen(addr))
      }

      // Keep track of transports we had no addresses for
      if (tasks.length === 0) {
        couldNotListen.push(key)
        continue
      }

      const results = await Promise.allSettled(tasks)
      // If we are listening on at least 1 address, succeed.
      // TODO: we should look at adding a retry (`p-retry`) here to better support
      // listening on remote addresses as they may be offline. We could then potentially
      // just wait for any (`p-any`) listener to succeed on each transport before returning
      const isListening = results.find(r => r.status === 'fulfilled')
      if ((isListening == null) && this.faultTolerance !== FaultTolerance.NO_FATAL) {
        throw new CodeError(`Transport (${key}) could not listen on any available address`, codes.ERR_NO_VALID_ADDRESSES)
      }
    }

    // If no transports were able to listen, throw an error. This likely
    // means we were given addresses we do not have transports for
    if (couldNotListen.length === this.transports.size) {
      const message = `no valid addresses were provided for transports [${couldNotListen.join(', ')}]`
      if (this.faultTolerance === FaultTolerance.FATAL_ALL) {
        throw new CodeError(message, codes.ERR_NO_VALID_ADDRESSES)
      }
      log(`libp2p in dial mode only: ${message}`)
    }
  }

  /**
   * Removes the given transport from the manager.
   * If a transport has any running listeners, they will be closed.
   */
  async remove (key: string): Promise<void> {
    log('removing %s', key)

    // Close any running listeners
    for (const listener of this.listeners.get(key) ?? []) {
      await listener.close()
    }

    this.transports.delete(key)
    this.listeners.delete(key)
  }

  /**
   * Removes all transports from the manager.
   * If any listeners are running, they will be closed.
   *
   * @async
   */
  async removeAll (): Promise<void> {
    const tasks = []
    for (const key of this.transports.keys()) {
      tasks.push(this.remove(key))
    }

    await Promise.all(tasks)
  }
}<|MERGE_RESOLUTION|>--- conflicted
+++ resolved
@@ -7,20 +7,11 @@
 import type { Connection } from '@libp2p/interface-connection'
 import type { Libp2pEvents } from '@libp2p/interface-libp2p'
 import type { Metrics } from '@libp2p/interface-metrics'
-import type { PeerId } from '@libp2p/interface-peer-id'
-import type { PeerStore } from '@libp2p/interface-peer-store'
 import type { Listener, Transport, TransportManager, Upgrader } from '@libp2p/interface-transport'
 import type { AbortOptions } from '@libp2p/interfaces'
 import type { EventEmitter } from '@libp2p/interfaces/events'
 import type { Startable } from '@libp2p/interfaces/startable'
-<<<<<<< HEAD
 import type { Multiaddr } from '@multiformats/multiaddr'
-=======
-import { trackedMap } from '@libp2p/tracked-map'
-import type { Metrics } from '@libp2p/interface-metrics'
-import type { AddressManager } from '@libp2p/interface-address-manager'
-import type { Libp2pEvents } from '@libp2p/interface-libp2p'
->>>>>>> 752db6d6
 
 const log = logger('libp2p:transports')
 
