import { logger } from '@libp2p/logger'
import { peerIdFromString } from '@libp2p/peer-id'
import { multiaddr } from '@multiformats/multiaddr'
import type { PeerId } from '@libp2p/interface-peer-id'
import type { PeerStore } from '@libp2p/interface-peer-store'
<<<<<<< HEAD
import type { TransportManager } from '@libp2p/interface-transport'
import type { Multiaddr } from '@multiformats/multiaddr'
=======
import { logger } from '@libp2p/logger'
import type { EventEmitter } from '@libp2p/interfaces/dist/src/events'
import type { Libp2pEvents } from '@libp2p/interface-libp2p'
import { debounce } from './utils.js'
>>>>>>> 752db6d6

const log = logger('libp2p:address-manager')

export interface AddressManagerInit {
  /**
   * Pass an function in this field to override the list of addresses
   * that are announced to the network
   */
  announceFilter?: AddressFilter

  /**
   * list of multiaddrs string representation to listen
   */
  listen?: string[]

  /**
   * list of multiaddrs string representation to announce
   */
  announce?: string[]

  /**
   * list of multiaddrs string representation to never announce
   */
  noAnnounce?: string[]
}

export interface DefaultAddressManagerComponents {
  peerId: PeerId
  transportManager: TransportManager
  peerStore: PeerStore
  events: EventEmitter<Libp2pEvents>
}

/**
 * A function that takes a list of multiaddrs and returns a list
 * to announce
 */
export interface AddressFilter {
  (addrs: Multiaddr[]): Multiaddr[]
}

const defaultAddressFilter = (addrs: Multiaddr[]): Multiaddr[] => addrs

interface ObservedAddressMetadata {
  confident: boolean
}

/**
 * If the passed multiaddr contains the passed peer id, remove it
 */
function stripPeerId (ma: Multiaddr, peerId: PeerId): Multiaddr {
  const observedPeerIdStr = ma.getPeerId()

  // strip our peer id if it has been passed
  if (observedPeerIdStr != null) {
    const observedPeerId = peerIdFromString(observedPeerIdStr)

    // use same encoding for comparison
    if (observedPeerId.equals(peerId)) {
      ma = ma.decapsulate(multiaddr(`/p2p/${peerId.toString()}`))
    }
  }

  return ma
}

export class DefaultAddressManager {
  private readonly components: DefaultAddressManagerComponents
  // this is an array to allow for duplicates, e.g. multiples of `/ip4/0.0.0.0/tcp/0`
  private readonly listen: string[]
  private readonly announce: Set<string>
  private readonly observed: Map<string, ObservedAddressMetadata>
  private readonly announceFilter: AddressFilter

  /**
   * Responsible for managing the peer addresses.
   * Peers can specify their listen and announce addresses.
   * The listen addresses will be used by the libp2p transports to listen for new connections,
   * while the announce addresses will be used for the peer addresses' to other peers in the network.
   */
  constructor (components: DefaultAddressManagerComponents, init: AddressManagerInit = {}) {
    const { listen = [], announce = [] } = init

    this.components = components
    this.listen = listen.map(ma => ma.toString())
    this.announce = new Set(announce.map(ma => ma.toString()))
    this.observed = new Map()
    this.announceFilter = init.announceFilter ?? defaultAddressFilter

    // this method gets called repeatedly on startup when transports start listening so
    // debounce it so we don't cause multiple self:peer:update events to be emitted
    this._updatePeerStoreAddresses = debounce(this._updatePeerStoreAddresses.bind(this), 1000)

    // update our stored addresses when new transports listen
    components.events.addEventListener('transport:listening', () => {
      this._updatePeerStoreAddresses()
    })
    // update our stored addresses when existing transports stop listening
    components.events.addEventListener('transport:close', () => {
      this._updatePeerStoreAddresses()
    })
  }

  _updatePeerStoreAddresses (): void {
    // if announce addresses have been configured, ensure they make it into our peer
    // record for things like identify
    const addrs = this.getAnnounceAddrs()
      .concat(this.components.transportManager.getAddrs())
      .concat(
        [...this.observed.entries()]
          .filter(([_, metadata]) => metadata.confident)
          .map(([str]) => multiaddr(str))
      ).map(ma => {
        // strip our peer id if it is present
        if (ma.getPeerId() === this.components.peerId.toString()) {
          return ma.decapsulate(`/p2p/${this.components.peerId.toString()}`)
        }

        return ma
      })

    this.components.peerStore.patch(this.components.peerId, {
      multiaddrs: addrs
    })
      .catch(err => { log.error('error updating addresses', err) })
  }

  /**
   * Get peer listen multiaddrs
   */
  getListenAddrs (): Multiaddr[] {
    return Array.from(this.listen).map((a) => multiaddr(a))
  }

  /**
   * Get peer announcing multiaddrs
   */
  getAnnounceAddrs (): Multiaddr[] {
    return Array.from(this.announce).map((a) => multiaddr(a))
  }

  /**
   * Get observed multiaddrs
   */
  getObservedAddrs (): Multiaddr[] {
    return Array.from(this.observed).map(([a]) => multiaddr(a))
  }

  /**
   * Add peer observed addresses
   */
  addObservedAddr (addr: Multiaddr): void {
    addr = stripPeerId(addr, this.components.peerId)
    const addrString = addr.toString()

    // do not trigger the change:addresses event if we already know about this address
    if (this.observed.has(addrString)) {
      return
    }

    this.observed.set(addrString, {
      confident: false
    })
  }

  confirmObservedAddr (addr: Multiaddr): void {
    addr = stripPeerId(addr, this.components.peerId)
    const addrString = addr.toString()

    const metadata = this.observed.get(addrString) ?? {
      confident: false
    }

    const startingConfidence = metadata.confident

    this.observed.set(addrString, {
      confident: true
    })

    // only trigger the 'self:peer:update' event if our confidence in an address has changed
    if (!startingConfidence) {
      this._updatePeerStoreAddresses()
    }
  }

  removeObservedAddr (addr: Multiaddr): void {
    addr = stripPeerId(addr, this.components.peerId)
    const addrString = addr.toString()

    this.observed.delete(addrString)
  }

  getAddresses (): Multiaddr[] {
    let addrs = this.getAnnounceAddrs().map(ma => ma.toString())

    if (addrs.length === 0) {
      // no configured announce addrs, add configured listen addresses
      addrs = this.components.transportManager.getAddrs().map(ma => ma.toString())
    }

    // add observed addresses we are confident in
    addrs = addrs.concat(
      Array.from(this.observed)
        .filter(([ma, metadata]) => metadata.confident)
        .map(([ma]) => ma)
    )

    // dedupe multiaddrs
    const addrSet = new Set(addrs)

    // Create advertising list
    return this.announceFilter(Array.from(addrSet)
      .map(str => multiaddr(str)))
      .map(ma => {
        // do not append our peer id to a path multiaddr as it will become invalid
        if (ma.protos().pop()?.path === true) {
          return ma
        }

        if (ma.getPeerId() === this.components.peerId.toString()) {
          return ma
        }

        return ma.encapsulate(`/p2p/${this.components.peerId.toString()}`)
      })
  }
}<|MERGE_RESOLUTION|>--- conflicted
+++ resolved
@@ -3,15 +3,11 @@
 import { multiaddr } from '@multiformats/multiaddr'
 import type { PeerId } from '@libp2p/interface-peer-id'
 import type { PeerStore } from '@libp2p/interface-peer-store'
-<<<<<<< HEAD
 import type { TransportManager } from '@libp2p/interface-transport'
 import type { Multiaddr } from '@multiformats/multiaddr'
-=======
-import { logger } from '@libp2p/logger'
 import type { EventEmitter } from '@libp2p/interfaces/dist/src/events'
 import type { Libp2pEvents } from '@libp2p/interface-libp2p'
 import { debounce } from './utils.js'
->>>>>>> 752db6d6
 
 const log = logger('libp2p:address-manager')
 
