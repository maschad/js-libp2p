import { logger } from '@libp2p/logger'
import { CodeError } from '@libp2p/interfaces/errors'
import * as mss from '@libp2p/multistream-select'
import { codes } from './errors.js'
import { createConnection } from './connection/index.js'
import { CustomEvent, EventEmitter } from '@libp2p/interfaces/events'
import { peerIdFromString } from '@libp2p/peer-id'
import type { MultiaddrConnection, Connection, Stream, ConnectionProtector } from '@libp2p/interface-connection'
import type { ConnectionEncrypter, SecuredConnection } from '@libp2p/interface-connection-encrypter'
import type { StreamMuxer, StreamMuxerFactory } from '@libp2p/interface-stream-muxer'
import type { PeerId } from '@libp2p/interface-peer-id'
import type { Upgrader, UpgraderEvents, UpgraderOptions } from '@libp2p/interface-transport'
import type { Duplex } from 'it-stream-types'
import type { AbortOptions } from '@libp2p/interfaces'
import type { Registrar } from '@libp2p/interface-registrar'
import { DEFAULT_MAX_INBOUND_STREAMS, DEFAULT_MAX_OUTBOUND_STREAMS } from './registrar.js'
import { TimeoutController } from 'timeout-abort-controller'
import { abortableDuplex } from 'abortable-iterator'
import { setMaxListeners } from 'events'
import type { Metrics } from '@libp2p/interface-metrics'
import type { ConnectionManager } from '@libp2p/interface-connection-manager'
import type { PeerStore } from '@libp2p/interface-peer-store'
import type { ConnectionGater } from '@libp2p/interface-connection-gater'

const log = logger('libp2p:upgrader')

interface CreateConectionOptions {
  cryptoProtocol: string
  direction: 'inbound' | 'outbound'
  maConn: MultiaddrConnection
  upgradedConn: Duplex<Uint8Array>
  remotePeer: PeerId
  muxerFactory?: StreamMuxerFactory
}

interface OnStreamOptions {
  connection: Connection
  stream: Stream
  protocol: string
}

export interface CryptoResult extends SecuredConnection {
  protocol: string
}

export interface UpgraderInit {
  connectionEncryption: ConnectionEncrypter[]
  muxers: StreamMuxerFactory[]

  /**
   * An amount of ms by which an inbound connection upgrade
   * must complete
   */
  inboundUpgradeTimeout: number
}

function findIncomingStreamLimit (protocol: string, registrar: Registrar): number | undefined {
  try {
    const { options } = registrar.getHandler(protocol)

    return options.maxInboundStreams
  } catch (err: any) {
    if (err.code !== codes.ERR_NO_HANDLER_FOR_PROTOCOL) {
      throw err
    }
  }

  return DEFAULT_MAX_INBOUND_STREAMS
}

function findOutgoingStreamLimit (protocol: string, registrar: Registrar): number | undefined {
  try {
    const { options } = registrar.getHandler(protocol)

    return options.maxOutboundStreams
  } catch (err: any) {
    if (err.code !== codes.ERR_NO_HANDLER_FOR_PROTOCOL) {
      throw err
    }
  }

  return DEFAULT_MAX_OUTBOUND_STREAMS
}

function countStreams (protocol: string, direction: 'inbound' | 'outbound', connection: Connection): number {
  let streamCount = 0

  connection.streams.forEach(stream => {
    if (stream.stat.direction === direction && stream.stat.protocol === protocol) {
      streamCount++
    }
  })

  return streamCount
}

export interface DefaultUpgraderComponents {
  peerId: PeerId
  metrics?: Metrics
  connectionManager: ConnectionManager
  connectionGater: ConnectionGater
  connectionProtector?: ConnectionProtector
  registrar: Registrar
  peerStore: PeerStore
}

type EncryptedConn = Duplex<Uint8Array, Uint8Array, Promise<void>>

type ConnectionDeniedType = keyof Pick<ConnectionGater, 'denyOutboundConnection' | 'denyInboundEncryptedConnection' | 'denyOutboundEncryptedConnection' | 'denyInboundUpgradedConnection' | 'denyOutboundUpgradedConnection'>

export class DefaultUpgrader extends EventEmitter<UpgraderEvents> implements Upgrader {
  private readonly components: DefaultUpgraderComponents
  private readonly connectionEncryption: Map<string, ConnectionEncrypter>
  private readonly muxers: Map<string, StreamMuxerFactory>
  private readonly inboundUpgradeTimeout: number

  constructor (components: DefaultUpgraderComponents, init: UpgraderInit) {
    super()

    this.components = components
    this.connectionEncryption = new Map()

    init.connectionEncryption.forEach(encrypter => {
      this.connectionEncryption.set(encrypter.protocol, encrypter)
    })

    this.muxers = new Map()

    init.muxers.forEach(muxer => {
      this.muxers.set(muxer.protocol, muxer)
    })

    this.inboundUpgradeTimeout = init.inboundUpgradeTimeout
  }

  async shouldBlockConnection (remotePeer: PeerId, maConn: MultiaddrConnection, connectionType: ConnectionDeniedType): Promise<void> {
    const connectionGater = this.components.connectionGater[connectionType]

    if (connectionGater !== undefined) {
      if (await connectionGater(remotePeer, maConn)) {
        throw errCode(new Error(`The multiaddr connection is blocked by gater.${connectionType}`), codes.ERR_CONNECTION_INTERCEPTED)
      }
    }
  }

  /**
   * Upgrades an inbound connection
   */
  async upgradeInbound (maConn: MultiaddrConnection, opts?: UpgraderOptions): Promise<Connection> {
    const accept = await this.components.connectionManager.acceptIncomingConnection(maConn)

    if (!accept) {
      throw new CodeError('connection denied', codes.ERR_CONNECTION_DENIED)
    }

    let encryptedConn: EncryptedConn
    let remotePeer
    let upgradedConn: Duplex<Uint8Array>
    let muxerFactory: StreamMuxerFactory | undefined
    let cryptoProtocol

    const timeoutController = new TimeoutController(this.inboundUpgradeTimeout)

    try {
      // fails on node < 15.4
      setMaxListeners?.(Infinity, timeoutController.signal)
    } catch { }

    try {
      const abortableStream = abortableDuplex(maConn, timeoutController.signal)
      maConn.source = abortableStream.source
      maConn.sink = abortableStream.sink

      if ((await this.components.connectionGater.denyInboundConnection?.(maConn)) === true) {
        throw new CodeError('The multiaddr connection is blocked by gater.acceptConnection', codes.ERR_CONNECTION_INTERCEPTED)
      }

      this.components.metrics?.trackMultiaddrConnection(maConn)

      log('starting the inbound connection upgrade')

      // Protect
      let protectedConn = maConn

      if (opts?.skipProtection !== true) {
        const protector = this.components.connectionProtector

        if (protector != null) {
          log('protecting the inbound connection')
          protectedConn = await protector.protect(maConn)
        }
      }

      try {
        // Encrypt the connection
        encryptedConn = protectedConn
        if (opts?.skipEncryption !== true) {
          ({
            conn: encryptedConn,
            remotePeer,
            protocol: cryptoProtocol
          } = await this._encryptInbound(protectedConn))

          const maConn: MultiaddrConnection = {
            ...protectedConn,
            ...encryptedConn
<<<<<<< HEAD
=======
          })) === true) {
            throw new CodeError('The multiaddr connection is blocked by gater.acceptEncryptedConnection', codes.ERR_CONNECTION_INTERCEPTED)
>>>>>>> 000aa7da
          }

          await this.shouldBlockConnection(remotePeer, maConn, 'denyInboundEncryptedConnection')
        } else {
          const idStr = maConn.remoteAddr.getPeerId()

          if (idStr == null) {
            throw new CodeError('inbound connection that skipped encryption must have a peer id', codes.ERR_INVALID_MULTIADDR)
          }

          const remotePeerId = peerIdFromString(idStr)

          cryptoProtocol = 'native'
          remotePeer = remotePeerId
        }

        upgradedConn = encryptedConn
        if (opts?.muxerFactory != null) {
          muxerFactory = opts.muxerFactory
        } else if (this.muxers.size > 0) {
          // Multiplex the connection
          const multiplexed = await this._multiplexInbound({
            ...protectedConn,
            ...encryptedConn
          }, this.muxers)
          muxerFactory = multiplexed.muxerFactory
          upgradedConn = multiplexed.stream
        }
      } catch (err: any) {
        log.error('Failed to upgrade inbound connection', err)
        throw err
      }

<<<<<<< HEAD
      await this.shouldBlockConnection(remotePeer, maConn, 'denyInboundUpgradedConnection')
=======
      if ((await this.components.connectionGater.denyInboundUpgradedConnection?.(remotePeer, {
        ...protectedConn,
        ...encryptedConn
      })) === true) {
        throw new CodeError('The multiaddr connection is blocked by gater.acceptEncryptedConnection', codes.ERR_CONNECTION_INTERCEPTED)
      }
>>>>>>> 000aa7da

      log('Successfully upgraded inbound connection')

      return this._createConnection({
        cryptoProtocol,
        direction: 'inbound',
        maConn,
        upgradedConn,
        muxerFactory,
        remotePeer
      })
    } finally {
      this.components.connectionManager.afterUpgradeInbound()
      timeoutController.clear()
    }
  }

  /**
   * Upgrades an outbound connection
   */
  async upgradeOutbound (maConn: MultiaddrConnection, opts?: UpgraderOptions): Promise<Connection> {
    const idStr = maConn.remoteAddr.getPeerId()
    let remotePeerId: PeerId | undefined

    if (idStr != null) {
      remotePeerId = peerIdFromString(idStr)

<<<<<<< HEAD
      await this.shouldBlockConnection(remotePeerId, maConn, 'denyOutboundConnection')
=======
      if ((await this.components.connectionGater.denyOutboundConnection?.(remotePeerId, maConn)) === true) {
        throw new CodeError('The multiaddr connection is blocked by connectionGater.denyOutboundConnection', codes.ERR_CONNECTION_INTERCEPTED)
      }
>>>>>>> 000aa7da
    }

    let encryptedConn
    let remotePeer: PeerId
    let upgradedConn
    let cryptoProtocol
    let muxerFactory

    this.components.metrics?.trackMultiaddrConnection(maConn)

    log('Starting the outbound connection upgrade')

    // If the transport natively supports encryption, skip connection
    // protector and encryption

    // Protect
    let protectedConn = maConn
    if (opts?.skipProtection !== true) {
      const protector = this.components.connectionProtector

      if (protector != null) {
        protectedConn = await protector.protect(maConn)
      }
    }

    try {
      // Encrypt the connection
      encryptedConn = protectedConn
      if (opts?.skipEncryption !== true) {
        ({
          conn: encryptedConn,
          remotePeer,
          protocol: cryptoProtocol
        } = await this._encryptOutbound(protectedConn, remotePeerId))

        const maConn: MultiaddrConnection = {
          ...protectedConn,
          ...encryptedConn
<<<<<<< HEAD
=======
        })) === true) {
          throw new CodeError('The multiaddr connection is blocked by gater.acceptEncryptedConnection', codes.ERR_CONNECTION_INTERCEPTED)
>>>>>>> 000aa7da
        }

        await this.shouldBlockConnection(remotePeer, maConn, 'denyOutboundEncryptedConnection')
      } else {
        if (remotePeerId == null) {
          throw new CodeError('Encryption was skipped but no peer id was passed', codes.ERR_INVALID_PEER)
        }

        cryptoProtocol = 'native'
        remotePeer = remotePeerId
      }

      upgradedConn = encryptedConn
      if (opts?.muxerFactory != null) {
        muxerFactory = opts.muxerFactory
      } else if (this.muxers.size > 0) {
        // Multiplex the connection
        const multiplexed = await this._multiplexOutbound({
          ...protectedConn,
          ...encryptedConn
        }, this.muxers)
        muxerFactory = multiplexed.muxerFactory
        upgradedConn = multiplexed.stream
      }
    } catch (err: any) {
      log.error('Failed to upgrade outbound connection', err)
      await maConn.close(err)
      throw err
    }

<<<<<<< HEAD
    await this.shouldBlockConnection(remotePeer, maConn, 'denyOutboundUpgradedConnection')
=======
    if ((await this.components.connectionGater.denyOutboundUpgradedConnection?.(remotePeer, {
      ...protectedConn,
      ...encryptedConn
    })) === true) {
      throw new CodeError('The multiaddr connection is blocked by gater.acceptEncryptedConnection', codes.ERR_CONNECTION_INTERCEPTED)
    }
>>>>>>> 000aa7da

    log('Successfully upgraded outbound connection')

    return this._createConnection({
      cryptoProtocol,
      direction: 'outbound',
      maConn,
      upgradedConn,
      muxerFactory,
      remotePeer
    })
  }

  /**
   * A convenience method for generating a new `Connection`
   */
  _createConnection (opts: CreateConectionOptions): Connection {
    const {
      cryptoProtocol,
      direction,
      maConn,
      upgradedConn,
      remotePeer,
      muxerFactory
    } = opts

    let muxer: StreamMuxer | undefined
    let newStream: ((multicodecs: string[], options?: AbortOptions) => Promise<Stream>) | undefined
    let connection: Connection // eslint-disable-line prefer-const

    if (muxerFactory != null) {
      // Create the muxer
      muxer = muxerFactory.createStreamMuxer({
        direction,
        // Run anytime a remote stream is created
        onIncomingStream: muxedStream => {
          if (connection == null) {
            return
          }

          void Promise.resolve()
            .then(async () => {
              const protocols = this.components.registrar.getProtocols()
              const { stream, protocol } = await mss.handle(muxedStream, protocols)
              log('%s: incoming stream opened on %s', direction, protocol)

              if (connection == null) {
                return
              }

              const incomingLimit = findIncomingStreamLimit(protocol, this.components.registrar)
              const streamCount = countStreams(protocol, 'inbound', connection)

              if (streamCount === incomingLimit) {
                muxedStream.abort(new CodeError(`Too many inbound protocol streams for protocol "${protocol}" - limit ${incomingLimit}`, codes.ERR_TOO_MANY_INBOUND_PROTOCOL_STREAMS))

                return
              }

              // after the handshake the returned stream can have early data so override
              // the souce/sink
              muxedStream.source = stream.source
              muxedStream.sink = stream.sink
              muxedStream.stat.protocol = protocol

              // If a protocol stream has been successfully negotiated and is to be passed to the application,
              // the peerstore should ensure that the peer is registered with that protocol
              this.components.peerStore.protoBook.add(remotePeer, [protocol]).catch(err => { log.error(err) })

              connection.addStream(muxedStream)
              this.components.metrics?.trackProtocolStream(muxedStream, connection)

              this._onStream({ connection, stream: muxedStream, protocol })
            })
            .catch(err => {
              log.error(err)

              if (muxedStream.stat.timeline.close == null) {
                muxedStream.close()
              }
            })
        },
        // Run anytime a stream closes
        onStreamEnd: muxedStream => {
          connection?.removeStream(muxedStream.id)
        }
      })

      newStream = async (protocols: string[], options: AbortOptions = {}): Promise<Stream> => {
        if (muxer == null) {
          throw new CodeError('Stream is not multiplexed', codes.ERR_MUXER_UNAVAILABLE)
        }

        log('%s: starting new stream on %s', direction, protocols)
        const muxedStream = await muxer.newStream()
        let controller: TimeoutController | undefined

        try {
          if (options.signal == null) {
            log('No abort signal was passed while trying to negotiate protocols %s falling back to default timeout', protocols)

            controller = new TimeoutController(30000)
            options.signal = controller.signal

            try {
              // fails on node < 15.4
              setMaxListeners?.(Infinity, controller.signal)
            } catch { }
          }

          const { stream, protocol } = await mss.select(muxedStream, protocols, options)

          const outgoingLimit = findOutgoingStreamLimit(protocol, this.components.registrar)
          const streamCount = countStreams(protocol, 'outbound', connection)

          if (streamCount === outgoingLimit) {
            const err = new CodeError(`Too many outbound protocol streams for protocol "${protocol}" - limit ${outgoingLimit}`, codes.ERR_TOO_MANY_OUTBOUND_PROTOCOL_STREAMS)
            muxedStream.abort(err)

            throw err
          }

          // If a protocol stream has been successfully negotiated and is to be passed to the application,
          // the peerstore should ensure that the peer is registered with that protocol
          this.components.peerStore.protoBook.add(remotePeer, [protocol]).catch(err => { log.error(err) })

          // after the handshake the returned stream can have early data so override
          // the souce/sink
          muxedStream.source = stream.source
          muxedStream.sink = stream.sink
          muxedStream.stat.protocol = protocol

          this.components.metrics?.trackProtocolStream(muxedStream, connection)

          return muxedStream
        } catch (err: any) {
          log.error('could not create new stream', err)

          if (muxedStream.stat.timeline.close == null) {
            muxedStream.close()
          }

          if (err.code != null) {
            throw err
          }

          throw new CodeError(String(err), codes.ERR_UNSUPPORTED_PROTOCOL)
        } finally {
          if (controller != null) {
            controller.clear()
          }
        }
      }

      // Pipe all data through the muxer
      void Promise.all([
        muxer.sink(upgradedConn.source),
        upgradedConn.sink(muxer.source)
      ]).catch(err => {
        log.error(err)
      })
    }

    const _timeline = maConn.timeline
    maConn.timeline = new Proxy(_timeline, {
      set: (...args) => {
        if (connection != null && args[1] === 'close' && args[2] != null && _timeline.close == null) {
          // Wait for close to finish before notifying of the closure
          (async () => {
            try {
              if (connection.stat.status === 'OPEN') {
                await connection.close()
              }
            } catch (err: any) {
              log.error(err)
            } finally {
              this.dispatchEvent(new CustomEvent<Connection>('connectionEnd', {
                detail: connection
              }))
            }
          })().catch(err => {
            log.error(err)
          })
        }

        return Reflect.set(...args)
      }
    })
    maConn.timeline.upgraded = Date.now()

    const errConnectionNotMultiplexed = (): any => {
      throw new CodeError('connection is not multiplexed', codes.ERR_CONNECTION_NOT_MULTIPLEXED)
    }

    // Create the connection
    connection = createConnection({
      remoteAddr: maConn.remoteAddr,
      remotePeer,
      stat: {
        status: 'OPEN',
        direction,
        timeline: maConn.timeline,
        multiplexer: muxer?.protocol,
        encryption: cryptoProtocol
      },
      newStream: newStream ?? errConnectionNotMultiplexed,
      getStreams: () => { if (muxer != null) { return muxer.streams } else { return errConnectionNotMultiplexed() } },
      close: async () => {
        await maConn.close()
        // Ensure remaining streams are closed
        if (muxer != null) {
          muxer.close()
        }
      }
    })

    this.dispatchEvent(new CustomEvent<Connection>('connection', {
      detail: connection
    }))

    return connection
  }

  /**
   * Routes incoming streams to the correct handler
   */
  _onStream (opts: OnStreamOptions): void {
    const { connection, stream, protocol } = opts
    const { handler } = this.components.registrar.getHandler(protocol)

    handler({ connection, stream })
  }

  /**
   * Attempts to encrypt the incoming `connection` with the provided `cryptos`
   */
  async _encryptInbound (connection: Duplex<Uint8Array>): Promise<CryptoResult> {
    const protocols = Array.from(this.connectionEncryption.keys())
    log('handling inbound crypto protocol selection', protocols)

    try {
      const { stream, protocol } = await mss.handle(connection, protocols, {
        writeBytes: true
      })
      const encrypter = this.connectionEncryption.get(protocol)

      if (encrypter == null) {
        throw new Error(`no crypto module found for ${protocol}`)
      }

      log('encrypting inbound connection...')

      return {
        ...await encrypter.secureInbound(this.components.peerId, stream),
        protocol
      }
    } catch (err: any) {
      throw new CodeError(String(err), codes.ERR_ENCRYPTION_FAILED)
    }
  }

  /**
   * Attempts to encrypt the given `connection` with the provided connection encrypters.
   * The first `ConnectionEncrypter` module to succeed will be used
   */
  async _encryptOutbound (connection: MultiaddrConnection, remotePeerId?: PeerId): Promise<CryptoResult> {
    const protocols = Array.from(this.connectionEncryption.keys())
    log('selecting outbound crypto protocol', protocols)

    try {
      const { stream, protocol } = await mss.select(connection, protocols, {
        writeBytes: true
      })
      const encrypter = this.connectionEncryption.get(protocol)

      if (encrypter == null) {
        throw new Error(`no crypto module found for ${protocol}`)
      }

      log('encrypting outbound connection to %p', remotePeerId)

      return {
        ...await encrypter.secureOutbound(this.components.peerId, stream, remotePeerId),
        protocol
      }
    } catch (err: any) {
      throw new CodeError(String(err), codes.ERR_ENCRYPTION_FAILED)
    }
  }

  /**
   * Selects one of the given muxers via multistream-select. That
   * muxer will be used for all future streams on the connection.
   */
  async _multiplexOutbound (connection: MultiaddrConnection, muxers: Map<string, StreamMuxerFactory>): Promise<{ stream: Duplex<Uint8Array>, muxerFactory?: StreamMuxerFactory }> {
    const protocols = Array.from(muxers.keys())
    log('outbound selecting muxer %s', protocols)
    try {
      const { stream, protocol } = await mss.select(connection, protocols, {
        writeBytes: true
      })
      log('%s selected as muxer protocol', protocol)
      const muxerFactory = muxers.get(protocol)
      return { stream, muxerFactory }
    } catch (err: any) {
      log.error('error multiplexing outbound stream', err)
      throw new CodeError(String(err), codes.ERR_MUXER_UNAVAILABLE)
    }
  }

  /**
   * Registers support for one of the given muxers via multistream-select. The
   * selected muxer will be used for all future streams on the connection.
   */
  async _multiplexInbound (connection: MultiaddrConnection, muxers: Map<string, StreamMuxerFactory>): Promise<{ stream: Duplex<Uint8Array>, muxerFactory?: StreamMuxerFactory }> {
    const protocols = Array.from(muxers.keys())
    log('inbound handling muxers %s', protocols)
    try {
      const { stream, protocol } = await mss.handle(connection, protocols, {
        writeBytes: true
      })
      const muxerFactory = muxers.get(protocol)
      return { stream, muxerFactory }
    } catch (err: any) {
      log.error('error multiplexing inbound stream', err)
      throw new CodeError(String(err), codes.ERR_MUXER_UNAVAILABLE)
    }
  }
}<|MERGE_RESOLUTION|>--- conflicted
+++ resolved
@@ -138,7 +138,7 @@
 
     if (connectionGater !== undefined) {
       if (await connectionGater(remotePeer, maConn)) {
-        throw errCode(new Error(`The multiaddr connection is blocked by gater.${connectionType}`), codes.ERR_CONNECTION_INTERCEPTED)
+        throw new CodeError(`The multiaddr connection is blocked by gater.${connectionType}`, codes.ERR_CONNECTION_INTERCEPTED)
       }
     }
   }
@@ -204,11 +204,6 @@
           const maConn: MultiaddrConnection = {
             ...protectedConn,
             ...encryptedConn
-<<<<<<< HEAD
-=======
-          })) === true) {
-            throw new CodeError('The multiaddr connection is blocked by gater.acceptEncryptedConnection', codes.ERR_CONNECTION_INTERCEPTED)
->>>>>>> 000aa7da
           }
 
           await this.shouldBlockConnection(remotePeer, maConn, 'denyInboundEncryptedConnection')
@@ -242,16 +237,7 @@
         throw err
       }
 
-<<<<<<< HEAD
       await this.shouldBlockConnection(remotePeer, maConn, 'denyInboundUpgradedConnection')
-=======
-      if ((await this.components.connectionGater.denyInboundUpgradedConnection?.(remotePeer, {
-        ...protectedConn,
-        ...encryptedConn
-      })) === true) {
-        throw new CodeError('The multiaddr connection is blocked by gater.acceptEncryptedConnection', codes.ERR_CONNECTION_INTERCEPTED)
-      }
->>>>>>> 000aa7da
 
       log('Successfully upgraded inbound connection')
 
@@ -279,13 +265,7 @@
     if (idStr != null) {
       remotePeerId = peerIdFromString(idStr)
 
-<<<<<<< HEAD
       await this.shouldBlockConnection(remotePeerId, maConn, 'denyOutboundConnection')
-=======
-      if ((await this.components.connectionGater.denyOutboundConnection?.(remotePeerId, maConn)) === true) {
-        throw new CodeError('The multiaddr connection is blocked by connectionGater.denyOutboundConnection', codes.ERR_CONNECTION_INTERCEPTED)
-      }
->>>>>>> 000aa7da
     }
 
     let encryptedConn
@@ -324,11 +304,6 @@
         const maConn: MultiaddrConnection = {
           ...protectedConn,
           ...encryptedConn
-<<<<<<< HEAD
-=======
-        })) === true) {
-          throw new CodeError('The multiaddr connection is blocked by gater.acceptEncryptedConnection', codes.ERR_CONNECTION_INTERCEPTED)
->>>>>>> 000aa7da
         }
 
         await this.shouldBlockConnection(remotePeer, maConn, 'denyOutboundEncryptedConnection')
@@ -359,16 +334,7 @@
       throw err
     }
 
-<<<<<<< HEAD
     await this.shouldBlockConnection(remotePeer, maConn, 'denyOutboundUpgradedConnection')
-=======
-    if ((await this.components.connectionGater.denyOutboundUpgradedConnection?.(remotePeer, {
-      ...protectedConn,
-      ...encryptedConn
-    })) === true) {
-      throw new CodeError('The multiaddr connection is blocked by gater.acceptEncryptedConnection', codes.ERR_CONNECTION_INTERCEPTED)
-    }
->>>>>>> 000aa7da
 
     log('Successfully upgraded outbound connection')
 
