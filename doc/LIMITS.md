--- conflicted
+++ resolved
@@ -86,62 +86,6 @@
 export {};
 ```
 
-<<<<<<< HEAD
-## Data transfer and Event Loop limits
-
-If metrics are enabled the node will track the amount of data being sent to and from the network. If the rate of data sent is over the threshold connections will be trimmed to free up resources. The default rate is `Ininity` so this must be explicitly enabled.
-
-Connections may also be trimmed if [event loop](https://nodejs.org/en/docs/guides/event-loop-timers-and-nexttick) latency exceeds the configured limit.
-
-All fields are optional. The default values are defined in [src/connection-manager/index.ts](https://github.com/libp2p/js-libp2p/blob/master/src/connection-manager/index.ts) - please see that file for the current values.
-
-```ts
-const node = await createLibp2pNode({
-  metrics: {
-    enabled: true,
-  },
-  connectionManager: {
-    /**
-     * If the node transfers more than this amount of data in bytes/second
-     * connections to untagged peers or those not in the allow list may be
-     * closed.
-     *
-     * It is bytes per second.
-     */
-    maxData: number,
-
-    /**
-     * If the node sends more than this amount of data in bytes/second
-     * connections to untagged peers or those not in the allow list may be
-     * closed.
-     *
-     * It is bytes per second.
-     */
-    maxSentData: number,
-
-    /**
-     * If the node receives more than this amount of data in bytes/second
-     * connections to untagged peers or those not in the allow list may be
-     * closed.
-     *
-     * It is bytes per second.
-     */
-    maxReceivedData: number,
-
-    /**
-     * If the event loop takes longer than this many ms to run, connections
-     * to untagged peers or those not in the allow list may be closed.
-     *
-     * It is milliseconds.
-     */
-    maxEventLoopDelay: number,
-  },
-});
-export {};
-```
-
-=======
->>>>>>> 44b30cc8
 ## Stream limits
 
 libp2p stream multiplexers impose limits on the amount of streams that can be opened per connection, and also the amount of data that will be buffered for a given stream. The data should be consumed as fast as possible - if a stream's input buffer exceeds the limits set the stream will be reset.
