{
<<<<<<< HEAD
  "id": "webkit-js-libp2p-head",
  "containerImageID": "webkit-js-libp2p-head",
  "transports": [
    {
      "name": "webtransport",
      "onlyDial": true
    },
    {
      "name": "webrtc-direct",
      "onlyDial": true
    },
    "webrtc",
    {
      "name": "wss",
      "onlyDial": true
    }
  ],
  "secureChannels": ["noise"],
  "muxers": ["mplex", "yamux"]
=======
    "id": "webkit-js-libp2p-head",
    "containerImageID": "webkit-js-libp2p-head",
    "transports": [],
    "secureChannels": [
        "noise"
    ],
    "muxers": [
        "yamux",
        "mplex"
    ]
>>>>>>> 26313e69
}<|MERGE_RESOLUTION|>--- conflicted
+++ resolved
@@ -1,8 +1,7 @@
 {
-<<<<<<< HEAD
   "id": "webkit-js-libp2p-head",
   "containerImageID": "webkit-js-libp2p-head",
-  "transports": [
+    "transports": [
     {
       "name": "webtransport",
       "onlyDial": true
@@ -18,17 +17,5 @@
     }
   ],
   "secureChannels": ["noise"],
-  "muxers": ["mplex", "yamux"]
-=======
-    "id": "webkit-js-libp2p-head",
-    "containerImageID": "webkit-js-libp2p-head",
-    "transports": [],
-    "secureChannels": [
-        "noise"
-    ],
-    "muxers": [
-        "yamux",
-        "mplex"
-    ]
->>>>>>> 26313e69
+  "muxers": ["yamux", "mplex"]
 }